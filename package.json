{
  "name": "@adobe/asset-compute-sdk",
  "description": "Adobe Asset Compute Worker SDK",
  "license": "Apache-2.0",
  "version": "1.0.2",
  "author": {
    "name": "Adobe Inc."
  },
  "repository": {
    "type": "git",
    "url": "adobe/asset-compute-sdk"
  },
  "dependencies": {
    "@adobe/asset-compute-commons": "^1.0.1",
    "@adobe/cgroup-metrics": "^3.0.0",
    "@adobe/httptransfer": "^1.0.1",
    "@adobe/metrics-sampler": "^1.0.0",
    "@adobe/node-fetch-retry": "^1.0.1",
    "ajv": "6.12.2",
    "clone": "^2.1.2",
    "data-uri-to-buffer": "^3.0.1",
    "deprecation": "^2.3.1",
    "fs-extra": "^9.0.1",
    "image-size": "^0.8.3",
    "jsonwebtoken": "^8.5.1",
    "mime-types": "^2.1.27",
<<<<<<< HEAD
    "mmmagic": "^0.5.3",
    "openwhisk": "^3.21.1",
=======
    "openwhisk": "^3.21.2",
>>>>>>> a972f60b
    "strip-ansi": "^6.0.0",
    "valid-data-url": "^2.0.0",
    "valid-url": "^1.0.9"
  },
  "devDependencies": {
    "@adobe/eslint-config-asset-compute": "^1.3.0",
    "codecov": "^3.7.0",
    "envfile": "^5.2.0",
    "expect.js": "^0.3.1",
    "fetch-mock": "^9.10.1",
    "license-checker": "^25.0.1",
    "lockfile-lint": "^4.3.6",
    "lodash": "^4.17.15",
    "mocha": "^8.0.1",
    "mock-fs": "^4.12.0",
    "mock-require": "^3.0.3",
    "mockery": "^2.1.0",
    "nock": "^12.0.3",
    "nyc": "^15.1.0",
    "read-chunk": "^3.2.0",
    "rewire": "^5.0.0",
    "rimraf": "^3.0.2",
    "sinon": "^9.0.2"
  },
  "keywords": [
    "scripts",
    "openwhisk",
    "asset compute",
    "sdk",
    "adobe"
  ],
  "scripts": {
    "test": "nyc mocha test --file test/logfile.setup.js --recursive --exit",
    "posttest": "eslint ./ && license-checker --summary && ./node_modules/lockfile-lint/bin/lockfile-lint.js --path package-lock.json —type npm --allowed-hosts npm artifactory.corp.adobe.com --allowed-schemes \"https:\" \"file:\" --empty-hostname true",
    "beautify": "eslint ./ --fix",
    "unit-test": "nyc mocha test --file test/logfile.setup.js --recursive --exit"
  }
}<|MERGE_RESOLUTION|>--- conflicted
+++ resolved
@@ -24,12 +24,8 @@
     "image-size": "^0.8.3",
     "jsonwebtoken": "^8.5.1",
     "mime-types": "^2.1.27",
-<<<<<<< HEAD
     "mmmagic": "^0.5.3",
-    "openwhisk": "^3.21.1",
-=======
     "openwhisk": "^3.21.2",
->>>>>>> a972f60b
     "strip-ansi": "^6.0.0",
     "valid-data-url": "^2.0.0",
     "valid-url": "^1.0.9"
