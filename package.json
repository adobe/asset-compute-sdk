{
  "name": "@adobe/asset-compute-sdk",
  "description": "Adobe Asset Compute Worker SDK",
  "license": "Apache-2.0",
  "version": "3.1.0",
  "author": {
    "name": "Adobe Inc."
  },
  "repository": {
    "type": "git",
    "url": "adobe/asset-compute-sdk"
  },
  "dependencies": {
<<<<<<< HEAD
    "@adobe/asset-compute-commons": "^1.1.3",
    "@adobe/asset-compute-pipeline": "^3.0.2",
=======
    "@adobe/asset-compute-commons": "^1.1.4",
    "@adobe/asset-compute-pipeline": "^3.1.0",
>>>>>>> 10934f10
    "@adobe/cgroup-metrics": "^3.0.5",
    "@adobe/httptransfer": "^2.8.0",
    "@adobe/metrics-sampler": "^1.0.3",
    "@adobe/node-fetch-retry": "^1.1.3",
    "ajv": "8.6.3",
    "clone": "^2.1.2",
    "content-type": "^1.0.4",
    "css-unit-converter": "^1.1.2",
    "data-uri-to-buffer": "^3.0.1",
    "deprecation": "^2.3.1",
    "file-type": "^16.5.3",
    "fs-extra": "^10.0.0",
    "gm": "^1.23.1",
    "image-size": "^1.0.0",
    "jsonwebtoken": "^8.5.1",
    "mime-types": "^2.1.33",
    "openwhisk": "^3.21.4",
    "strip-ansi": "^6.0.1",
    "valid-data-url": "^4.0.0",
    "valid-url": "^1.0.9"
  },
  "devDependencies": {
    "@adobe/aio-cli-plugin-asset-compute": "^1.5.0",
    "@adobe/eslint-config-asset-compute": "^1.3.3",
    "@semantic-release/git": "^9.0.1",
    "codecov": "^3.8.3",
    "conventional-changelog-eslint": "^3.0.9",
    "envfile": "^5.2.0",
    "expect.js": "^0.3.1",
    "fetch-mock": "^9.11.0",
    "license-checker": "^25.0.1",
    "lockfile-lint": "^4.6.2",
    "lodash": "^4.17.21",
    "mocha": "^9.1.3",
    "mock-fs": "^4.14.0",
    "mock-require": "^3.0.3",
    "mockery": "^2.1.0",
    "nock": "^13.1.4",
    "nyc": "^15.1.0",
    "read-chunk": "^3.2.0",
    "rewire": "^5.0.0",
    "rimraf": "^3.0.2",
    "semantic-release": "^17.4.7",
    "sinon": "^11.1.2"
  },
  "keywords": [
    "scripts",
    "openwhisk",
    "asset compute",
    "sdk",
    "adobe"
  ],
  "scripts": {
    "pretest": "./check-versions.sh",
    "test": "nyc -r=text -r=lcov mocha test --file test/logfile.setup.js --recursive --exit && npm run post-processing-test",
    "post-processing-test": "cd test-worker && rm -rf build dist && npm install && npm test && ! grep -i 'conversion using image processing lib (imagemagick) failed' build/test-results/test-worker/test.log",
    "posttest": "eslint ./ && license-checker --summary && ./node_modules/lockfile-lint/bin/lockfile-lint.js --path package-lock.json —type npm --allowed-hosts npm artifactory.corp.adobe.com --allowed-schemes \"https:\" \"file:\" --empty-hostname true",
    "beautify": "eslint ./ --fix",
    "unit-test": "nyc --reporter=html --reporter=text mocha test --recursive --exit -- -v",
    "report-coverage": "nyc report --reporter=text-lcov > coverage.lcov && codecov",
    "semantic-release": "semantic-release"
  }
}<|MERGE_RESOLUTION|>--- conflicted
+++ resolved
@@ -11,13 +11,8 @@
     "url": "adobe/asset-compute-sdk"
   },
   "dependencies": {
-<<<<<<< HEAD
-    "@adobe/asset-compute-commons": "^1.1.3",
-    "@adobe/asset-compute-pipeline": "^3.0.2",
-=======
     "@adobe/asset-compute-commons": "^1.1.4",
-    "@adobe/asset-compute-pipeline": "^3.1.0",
->>>>>>> 10934f10
+    "@adobe/asset-compute-pipeline": "^4.0.0",
     "@adobe/cgroup-metrics": "^3.0.5",
     "@adobe/httptransfer": "^2.8.0",
     "@adobe/metrics-sampler": "^1.0.3",
