--- conflicted
+++ resolved
@@ -48,14 +48,8 @@
 2. Download source file from `url` in [`source`](#source) object
 3. Run `renditionCallback` function for each rendition ([worker](#renditioncallback-function-for-worker-required)) or for all the renditions at once ([batch worker](#renditioncallback-function-for-batchworker-required))
    - The rendition callback is where you put your worker logic. At the minimum, this function needs to convert the local source file into a local rendition file
-<<<<<<< HEAD
 4. Notify the client via Adobe IO Events after each rendition
    - It sends a `rendition_created` or `rendition_failed` event depending on the outcome (see [Asset Compute API asynchronous events](https://git.corp.adobe.com/nui/nui/blob/master/doc/api.md#asynchronous-events) for more information)
-=======
-4. Upload renditions to `target` in [`rendition`](#rendition) object
-5. Notify the client via Adobe IO Events after each rendition
-   - It sends a `rendition_created` or `rendition_failed` event depending on the outcome (see [Asset Compute API asynchronous events](https://docs.adobe.com/content/help/en/asset-compute/using/api.html#asynchronous-events) for more information)
->>>>>>> c230b81c
    - If the worker is part of a chain of workers, it will only send successful rendition events after the last worker in the chain
 ## Examples
 
