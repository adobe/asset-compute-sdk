--- conflicted
+++ resolved
@@ -97,23 +97,7 @@
             output.type = mimetype && mimetype.toLowerCase();
         }
 
-<<<<<<< HEAD
-        // source.mimetype will always exist, no need to cultivate here.
-        const type = input.mimetype && input.mimetype.toLowerCase();
-        // make source mimetypes align to Manifest
-        const SOURCE_TYPE_MAP = {
-            "image/jpg" : "image/jpeg",
-            "image/tif" : "image/tiff"
-        };
-        if (!input.type) {
-            // in case mimetype is not set on input, we can guess using an extension 
-            // (similar to output)
 
-            const inputExtension = path.extname(input.path);
-            const inputMimetype = mime.lookup(inputExtension.toLowerCase());
-            input.type = inputMimetype && inputMimetype.toLowerCase();
-        }
-=======
         // if source.mimetype does not exist, or it does not match the extension,
         // try to find mimetype by mapping the extension
         // this can happen if the client (for example the devtool) does not define the content-type correctly
@@ -127,12 +111,10 @@
             type = input.mimetype && input.mimetype.toLowerCase();
         }
 
->>>>>>> 30974731
         if (type) {
             input.type = SOURCE_TYPE_MAP[type] || (type && type.toLowerCase());
         }
 
-<<<<<<< HEAD
         if (!input.type) {
             //TODO should throw ClientError ?
             console.log("Input type is unknown: pipeline won't be able to find a plan and will throw error");
@@ -140,11 +122,6 @@
         if (!output.type) {
             //TODO should throw ClientError ?
             console.log("Output type is unknown: pipeline won't be able to find a plan and will throw error");
-=======
-        if(!input.type || !output.type) {
-            // plan alg will throw error and send io events
-            console.log("Pipeline won't be able to find a plan and will throw error");
->>>>>>> 30974731
         }
     }
 
