--- conflicted
+++ resolved
@@ -151,39 +151,12 @@
         // TODO we will need to add support for multiple renditions
         // TODO we have to integrate options into our plan and support everything we support now
         
-<<<<<<< HEAD
         debug("compute: Preparing plan for rendition creation...");
-        engine.refinePlan(plan, input, params.renditions[0]);
+        engine.refinePlan(plan, input, output);
         debug("compute: Refined plan to create rendition: ", plan.toString());
 
         debug("compute: Running pipeline...");
-        const pipelineOutput = await engine.run(plan);
-        debug("compute: Pipeline finished running");
-        debug("compute: pipeline output:", pipelineOutput);
-
-        // WORKER_TEST_MODE: copy result to /out
-        if(process.env.WORKER_TEST_MODE){
-            debug(`moving rendition from ${pipelineOutput.rendition} to '/out'`);
-            await fs.copy(path.dirname(pipelineOutput.rendition), "/out", {
-                // Make sure symlinks are copied as binaries and not symlinks
-                dereference: true,
-
-                // ensure files can be read by host system by running chmod before copy
-                filter: src => {
-                    fs.chmodSync(src, 0o766);
-                    debug(`compute: WORKER_TEST_MODE: copying ${src} to /out`);
-                    return true;
-                }
-            });
-        }
-=======
-        debug("Preparing plan for rendition creation...");
-        engine.refinePlan(plan, input, output);
-        debug("Refined plan to create rendition");
-
-        debug("Running pipeline...");
         return engine.run(plan);
->>>>>>> 4476ea74
     }
 
     /*
