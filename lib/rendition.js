/*
 * Copyright 2020 Adobe. All rights reserved.
 * This file is licensed to you under the Apache License, Version 2.0 (the "License");
 * you may not use this file except in compliance with the License. You may obtain a copy
 * of the License at http://www.apache.org/licenses/LICENSE-2.0
 *
 * Unless required by applicable law or agreed to in writing, software distributed under
 * the License is distributed on an "AS IS" BASIS, WITHOUT WARRANTIES OR REPRESENTATIONS
 * OF ANY KIND, either express or implied. See the License for the specific language
 * governing permissions and limitations under the License.
 */

'use strict';

const { GenericError } = require('@adobe/asset-compute-commons');
const path = require('path');
const fs = require("fs");
const mime = require('mime-types');
const crypto = require('crypto');
const imageSize = require('image-size');

const RENDITION_BASENAME = 'rendition';
const DEFAULT_CONTENT_TYPE = 'application/octet-stream';

// 32 kb for inlined in IO events
const INLINE_LIMIT_MAX = 32 * 1024;
// roughly 2MB total based on https://stackoverflow.com/questions/695151/data-protocol-url-size-limitationsrenditions
const DATA_URI_LIMIT = 2 * 1024 * 1024 - 100;

const Metadata = {
    REPO_SIZE: 'repo:size',
    REPO_SHA1: 'repo:sha1',
    TIFF_IMAGEWIDTH: 'tiff:imageWidth',
    TIFF_IMAGEHEIGHT: 'tiff:imageHeight',
    DC_FORMAT: 'dc:format',
    // no standardized field in xdm yet
    ENCODING: 'repo:encoding'
};

function fileHash(filename, algorithm = 'sha1') {
    return new Promise((resolve, reject) => {
        const shasum = crypto.createHash(algorithm);
        try {
            const stream = fs.createReadStream(filename);
            stream.on('data', data => shasum.update(data));
            stream.on('end', () => resolve(shasum.digest('hex')));
            stream.on('error', err => reject(err));
        } catch (error) {
            return reject(`creating ${algorithm} hash failed: ${error.message || error}`);
        }
    });
}

/**
 * Rendition abstraction
 */
class Rendition {
    constructor(instructions, directory, index=0){
        this.instructions = instructions; // e.g. quality, dpi, format etc
        this.directory = directory;
        this.name = Rendition.renditionFilename(instructions.fmt, index); // only base name
        this.path = path.join(this.directory, this.name);
        this.index = index;
        this.target = instructions.target;
    }

    // Function to return a file name that should be safe for all workers.
    // Respect the format if specified just in case the proper extension is needed
    static renditionFilename(extension, index=0) {
        if (extension) {
            return `${RENDITION_BASENAME}${index}.${extension}`;
        } else {
            return `${RENDITION_BASENAME}${index}`;
        }
    }

    exists() {
        return fs.existsSync(this.path);
    }

    size() {
<<<<<<< HEAD
        return fs.statSync(this.path).size;
=======
        return this.metadata[RenditionMetadata.REPO_SIZE];
>>>>>>> 9ddcc5c3
    }

    async sha1() {
        if (!this._sha1) {
            this._sha1 = await fileHash(this.path, "sha1");
        }
        return this._sha1;
    }

    mimeType() {
        // TODO: mimetype should be set by worker (this only looks at extension)
        return mime.lookup(path.extname(this.path)) || DEFAULT_CONTENT_TYPE;
    }

    charset() {
        // TODO: charset should be set by worker or determined by actually looking at the file
        return mime.charset(path.extname(this.path));
    }

    contentType() {
        // TODO: mimetype should be set by worker (this only looks at extension)
        return mime.contentType(path.extname(this.path)) || DEFAULT_CONTENT_TYPE;
    }

    async metadata() {
        if (!this.exists()) {
            return {};
        }

        const meta = {};

        try {
            const dimensions = imageSize(this.path);
            meta[Metadata.TIFF_IMAGEWIDTH] = dimensions.width;
            meta[Metadata.TIFF_IMAGEHEIGHT] = dimensions.height;
        } catch (err) {
            // The rendition may or may not be an image, so log error for informational purposes
            // If the error is unsupported file type that's fine, but otherwise rethrow
            console.log(`no dimensions found:`, err.message || err);
        }

        try {
            meta[Metadata.REPO_SIZE] = this.size();
        } catch (err) {
            console.log("could not determine file size:", err);
        }

        try {
            meta[Metadata.REPO_SHA1] = await this.sha1();
        } catch (err) {
            console.log("could not determine sha1 file hash:", err);
        }

        // TODO: enable mime type and charset, e.g. CQ-4293182
        // meta[Metadata.DC_FORMAT] = this.mimeType();

        // const charset = this.charset();
        // if (charset) {
        //     meta[Metadata.ENCODING] = charset;
        // }

        return meta;
    }

    id() {
        return this.instructions.name || this.index;
    }

    instructionsForEvent() {
        const obj = { ...this.instructions };
        // remove target URLs, could be sensitive
        delete obj.target;
        return obj;
    }

    inline() {
        return Number.isInteger(this.instructions.inlineLimit)
            && this.instructions.inlineLimit <= INLINE_LIMIT_MAX
            && this.size() <= this.instructions.inlineLimit;
    }

    asDataUri() {
        // should never happen as inlineLimit is limited, but extra safeguard against reading large files
        if (this.size() > DATA_URI_LIMIT) {
            throw new GenericError(`Rendition too large for data uri ${this.name}`);
        }
        const data = fs.readFileSync(this.path);

        // cannot have spaces in data uri
        // convert 'text/plain; charset=utf-8' into 'text/plain;charset=utf-8'
        const type = this.contentType().replace(" ", "");

        return `data:${type};base64,${data.toString("base64")}`;
    }

    static forEach(renditions, outDirectory) {
        return renditions.map( (instructions, index) => {
            return new Rendition(instructions, outDirectory, index);
        });
    }
}

module.exports = Rendition;<|MERGE_RESOLUTION|>--- conflicted
+++ resolved
@@ -79,11 +79,7 @@
     }
 
     size() {
-<<<<<<< HEAD
         return fs.statSync(this.path).size;
-=======
-        return this.metadata[RenditionMetadata.REPO_SIZE];
->>>>>>> 9ddcc5c3
     }
 
     async sha1() {
