/*
 * Copyright 2020 Adobe. All rights reserved.
 * This file is licensed to you under the Apache License, Version 2.0 (the "License");
 * you may not use this file except in compliance with the License. You may obtain a copy
 * of the License at http://www.apache.org/licenses/LICENSE-2.0
 *
 * Unless required by applicable law or agreed to in writing, software distributed under
 * the License is distributed on an "AS IS" BASIS, WITHOUT WARRANTIES OR REPRESENTATIONS
 * OF ANY KIND, either express or implied. See the License for the specific language
 * governing permissions and limitations under the License.
 */

'use strict';

const AssetComputeWorker = require('./worker');
const ShellScriptWorker = require('./shell/shellscript');
const actionWrapper = require('./webaction');
const { AssetComputeWorkerPipeline } = require('./worker-pipeline')


/**
 * Worker where the renditionCallback is called for each rendition.
 * One worker instantiates a pipeline, which executes one or more transformers in sequence
 *
 * @param {*} renditionCallback callback called for each rendition, must convert source into rendition
 *                              signature: (source, rendition)
 *                              required
 * @param {*} options optional options
 */
function worker(renditionCallback, options = {}) {
    console.log("## worker(renditionCallback, options={})");

    if (typeof renditionCallback !== "function") {
        throw new Error("renditionCallback must be a function");
    }

    return actionWrapper(async function (params) {
        const { promisify } = require('util');
        const sleep = promisify(setTimeout);
        await sleep(2000);
        console.log("## worker(renditionCallback) -> actionWrapper");

        // if any rendition needs pipeline, all will go through pipeline
        const usePipeline = params.renditions.some(rendition => {
            return rendition.pipeline && rendition.pipeline === true;
        });

        let computeTask;
        if(usePipeline){
            // here the pipeline only wraps the worker callback
            // and other transformers potentially already available in a transformer catalog
            console.log("## Using pipeline (`AssetComputeWorkerPipeline`)");
            computeTask = new AssetComputeWorkerPipeline(renditionCallback, options).compute(params);
        } else {
            console.log("## Using worker callback (`AssetComputeWorker`)");
            computeTask = new AssetComputeWorker(params, options).compute(renditionCallback);
        }

        return computeTask;
    });
}


/**
 * Worker where the renditionsCallback is called once with all renditions.
 *
 * @param {*} renditionsCallback callback called with all rendition, must convert source into all renditions
 *                               signature: (source, renditions)
 *                               required
 * @param {*} options optional options
 */
function batchWorker(renditionsCallback, options = {}) {
    if (typeof renditionsCallback !== "function") {
        throw new Error("renditionsCallback must be a function");
    }

    return actionWrapper(function (params) {
        return new AssetComputeWorker(params, options).computeAllAtOnce(renditionsCallback);
    });
}


function shellScriptWorker(script = "worker.sh", options = {}) {
    ShellScriptWorker.validate(script);

    options.script = script;

    return actionWrapper(function (params) {
        return new ShellScriptWorker(params, options).compute();
    });
}

<<<<<<< HEAD
=======
async function buildTransformers(renditionCallback, options={}) {
    if (!options.manifest) {
        return [];
    }
    debug('Manifest', options.manifest);
    const transformer = new WorkerCallbackTransformer(renditionCallback, options.manifest);
    debug(`Created a transformer named ${transformer.name}`);
    return [transformer, ...options.transformerCatalog];
}
>>>>>>> 45bca5aa

module.exports = {
    worker,
    batchWorker,
    shellScriptWorker
};<|MERGE_RESOLUTION|>--- conflicted
+++ resolved
@@ -90,19 +90,6 @@
     });
 }
 
-<<<<<<< HEAD
-=======
-async function buildTransformers(renditionCallback, options={}) {
-    if (!options.manifest) {
-        return [];
-    }
-    debug('Manifest', options.manifest);
-    const transformer = new WorkerCallbackTransformer(renditionCallback, options.manifest);
-    debug(`Created a transformer named ${transformer.name}`);
-    return [transformer, ...options.transformerCatalog];
-}
->>>>>>> 45bca5aa
-
 module.exports = {
     worker,
     batchWorker,
