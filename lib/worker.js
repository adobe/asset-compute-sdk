/*
 * Copyright 2020 Adobe. All rights reserved.
 * This file is licensed to you under the Apache License, Version 2.0 (the "License");
 * you may not use this file except in compliance with the License. You may obtain a copy
 * of the License at http://www.apache.org/licenses/LICENSE-2.0
 *
 * Unless required by applicable law or agreed to in writing, software distributed under
 * the License is distributed on an "AS IS" BASIS, WITHOUT WARRANTIES OR REPRESENTATIONS
 * OF ANY KIND, either express or implied. See the License for the specific language
 * governing permissions and limitations under the License.
 */

'use strict';

const { AssetComputeMetrics, AssetComputeEvents, GenericError, Reason, OpenwhiskActionName } = require('@adobe/asset-compute-commons');
const process = require('process');
const path = require('path');

const { createDirectories, cleanupDirectories } = require('./prepare');
const { getSource, putRendition } = require('./storage');
const Rendition = require('./rendition');

const { imgProcessingEngine } = require('@adobe/asset-compute-image-processing');
const { validateParameters } = require('./validate');
const Timer = require('./utils/timer');
const { Sampler } = require('@adobe/metrics-sampler');
const { metrics: cgroupMetrics, cpu } = require('@adobe/cgroup-metrics');

const CLEANUP_FAILED_EXIT_CODE = 100;
const TIMEOUT_EXIT_CODE = 101;

const EVENT_RENDITION_CREATED = "rendition_created";
const EVENT_RENDITION_FAILED = "rendition_failed";

const METRIC_RENDITION = "rendition";
const DEFAULT_METRIC_TIMEOUT_MS = 60000; // default openwhisk action timeout
const TIMEOUT_BUFFER = 15000; // time before an action timeout when to send timeout metrics

function durationSec(start, end) {
    if (start === undefined || end === undefined) {
        return undefined;
    }
    if (!(start instanceof Date)) {
        start = new Date(start);
    }
    if (!(end instanceof Date)) {
        end = new Date(end);
    }
    return (end - start) / 1000;
}

// use same timeout logic as `@adobe/node-openwhisk-newrelic`: https://github.com/adobe/node-openwhisk-newrelic/blob/master/lib/metrics.js#L38-L44
function timeUntilTimeout() {
    return (process.env.__OW_DEADLINE - Date.now()) || DEFAULT_METRIC_TIMEOUT_MS;
}

class AssetComputeWorker {

    /**
     * Construct Asset Compute Worker
     *
     * @param {*} params Worker parameters
     * @param {Boolean} [options.disableSourceDownload=false] Disable source download
     * @param {Boolean} [options.disableRenditionUpload=false] Disable rendition upload
     */
    constructor(params, options = {}) {
        this.workerStartTime = new Date();

        this.params = params;
        this.options = options;

        validateParameters(this.params);

        this.events = new AssetComputeEvents(this.params);
        this.metrics = params.metrics || new AssetComputeMetrics(params);

        // set timeout to send events before action timeout
        if (!process.env.DISABLE_IO_EVENTS_ON_TIMEOUT) {
            this.actionTimeoutId = this.sendEventsBeforeActionTimeout();
        }

        if (options.postProcessingEngine) {
            this.postProcessingEngine = options.postProcessingEngine;
        }

        this.renditionErrors = [];

        this.actionName = new OpenwhiskActionName().name;

        this.params.times = this.params.times || {};
        this.processingStartTime = this.params.times.gateway ?
            new Date(this.params.times.gateway) :
            new Date(this.params.times.process);

        this.metrics.add({
            startWorkerDuration: durationSec(this.processingStartTime, this.workerStartTime),
            gatewayToProcessDuration: durationSec(this.params.times.gateway, this.params.times.process),
            processToCoreDuration: durationSec(this.params.times.process, this.params.times.core)
        });

        this.timers = {
            actionDuration: new Timer(),
            download: 0,
            processing: 0,
            postProcessing: 0,
            callbackProcessing: 0,
            upload: 0,
            currentProcessing: 0,
            currentPostProcessing: 0,
            currentUpload: 0
        };
    }

    async compute(renditionCallback) {
        return this.run(async () => {
            for (const rendition of this.renditions) {
                await this.processRendition(rendition, renditionCallback);
            }
        });
    }

    async computeAllAtOnce(renditionsCallback) {
        return this.run(async () => {
            await this.batchProcessRenditions(renditionsCallback);
        });
    }

    // -----------------------< private >-----------------------------------

    // main logic and error & result handling
    async run(processCallback) {
        try {
            await this.prepare();

            await processCallback();

        } catch (err) {
            await this.metrics.handleError(err);
            throw this.getResult(err);

        } finally {
            await this.cleanup();
        }

        return this.getResult();
    }

    async prepare() {
        // Note: any failure to prepare should throw and fail this function

        console.log(`worker ${this.actionName} ${this.params.requestId}`);
        if (!process.env.ASSET_COMPUTE_SDK_DISABLE_CGROUP_METRICS) {
            this.cgroupSampler = new Sampler(() => {
                const metrics_object = cgroupMetrics();

                const curr_cpu_usage = metrics_object.cpuacct.usage;
                delete metrics_object.cpuacct.usage;
                delete metrics_object.cpuacct.stat;
                if (this.previousCpuUsage) {
                    metrics_object.cpuacct.usagePercentage = cpu.calculateUsage(this.previousCpuUsage, curr_cpu_usage);
                } else {
                    metrics_object.cpuacct.usagePercentage = undefined;
                }
                this.previousCpuUsage = curr_cpu_usage;
                return metrics_object;
            });

            this.cgroupSampler.start();
        }

        this.directories = await createDirectories();

        this.renditions = Rendition.forEach(this.params.renditions, this.directories.out);

        this.timers.download = new Timer();

        if (this.params.source !== undefined && this.params.source !== null) {
            this.source = await getSource(
                this.params.source,
                this.directories.in,
                this.options.disableSourceDownload
            );
        }

        this.timers.download.end();
        console.log(`source downloaded in ${this.timers.download.durationSec()} seconds`);
    }

    async processRendition(rendition, renditionCallback) {
        this.timers.currentCallbackProcessing = new Timer();
        const callbackTimer = this.timers.currentCallbackProcessing;

        try {
            console.log(`generating rendition ${rendition.id()} (${rendition.name})...`);
            console.log(rendition.instructionsForEvent());

            // call client-provided callback to transform source into 1 rendition
            await renditionCallback(this.source, rendition, this.params);

            callbackTimer.duration();

            // check if rendition was created
            if (!this.options.disableRenditionUpload && !rendition.exists()) {
                console.error(`no rendition found after worker() callback processing at: ${rendition.path}`);
                throw new GenericError(`No rendition generated for ${rendition.id()}`, `${this.actionName}_process_norendition`);
            }

        } catch (err) {
            console.error(`worker() callback processing failed with error after ${callbackTimer.durationSec()} seconds: ${err.message || err}`);
            await this.renditionFailure(rendition, err);
            // continue with next rendition
            return;
        }

        // 2. check and log resulting rendition
        this.timers.callbackProcessing += callbackTimer.end();
        console.log(`worker() callback generated rendition in ${callbackTimer.durationSec()} seconds: ${rendition.name}`);

        // 3. post processing for images
        // start post-processing timer
        const postProcessingTimer = this.timers.currentPostProcessing = new Timer();
        const shouldDoPostProcess = await this.shouldPostProcess(rendition);
        if (shouldDoPostProcess) {
            try {
<<<<<<< HEAD
                // /!\ if postprocessing fails, rendition will be failed too
                // at this point, we have the rendition a worker created, available at rendition.path
                // naming rules are rendition0.extension, rendition1.extension, etc.

                // put postprocessed rendition in a new file
                const postProcessedRendition = new Rendition(rendition.instructions, rendition.directory, rendition.index, `post-${rendition.name}`);
                console.log(`Post processing rendition ${rendition.name} => ${postProcessedRendition.name}`);

                const postProcessingEngine = this.postProcessingEngine || imgProcessingEngine;
                await postProcessingEngine.imageProcess(rendition.path, postProcessedRendition.path, rendition.instructions);

                // point to proper rendition once postprocessing done
                rendition = postProcessedRendition;
                this.renditions[rendition.index] = postProcessedRendition;

=======
                rendition = await this.doPostProcess(rendition);
>>>>>>> 84eb1f84
                console.log(`Postprocessing finished in ${postProcessingTimer.durationSec()} seconds: ${rendition.name}`);
            } catch (err) {
                console.error(`rendition post-processing failed with error after ${postProcessingTimer.durationSec()}: ${err.message || err}`);
                await this.renditionFailure(rendition, err);
                return; // continue with next rendition
            }
        } else {
            console.log(`No postprocessing done for rendition ${rendition.name}`);
        }

        this.timers.postProcessing += postProcessingTimer.duration();

        if (this.options.disableRenditionUpload) {
            await this.renditionSuccess(rendition);
        } else {
            await this.upload(rendition);
        }
    }

    async batchProcessRenditions(renditionsCallback) {
        const callbackTimer = this.timers.currentCallbackProcessing = new Timer();

        // rendition callback execution
        try {
            console.log(`generating all ${this.renditions.length} renditions...`);
            for (const rendition of this.renditions) {
                console.log(rendition.instructionsForEvent());
            }

            // call client-provided callback to transform source into 1 rendition
            await renditionsCallback(this.source, this.renditions, this.directories.out, this.params);

            this.timers.callbackProcessing = callbackTimer.end();
            console.log(`processing finished successfully after ${callbackTimer.durationSec()} seconds`);

        } catch (err) {
            console.error(`processing failed with error after ${callbackTimer.durationSec()} seconds: ${err.message || err}`);
            // just send 1 metric, but individual IO events per rendition
            await this.metrics.handleError(err, {
                location: `${this.actionName}_batchProcess`,
                metrics: {
                    processingDuration: callbackTimer.duration(),
                }
            });
            // we cannot check if some renditions were properly generated or not,
            // so we have to assume everything failed
            for (const rendition of this.renditions) {
                await this.renditionFailure(rendition, err, true);
            }
            return;
        }

        for (let rendition of this.renditions) {
            // start post-processing timer 
            // batch post-process is all or none. i.e currentCallbackProcessing = callbackProcessing
            // we dont need this.timers.currentPostProcessing metrics for batch
            // if we do it should be similar => currentPostProcessing = postProcessing
            const postProcessingTimer = this.timers.currentPostProcessing = new Timer();
            const shouldDoPostProcess = await this.shouldPostProcess(rendition);
            if (shouldDoPostProcess) {
                try {
                    rendition = await this.doPostProcess(rendition);
                    console.log(`Batch Postprocessing finished in ${postProcessingTimer.durationSec()} seconds: ${rendition.name}`);
                } catch (err) {
                    console.error(`rendition post-processing for batch failed with error after ${postProcessingTimer.durationSec()}: ${err.message || err}`);
                    await this.handleBatchPostProcessFailure(err);
                    return;
                }
            } else {
                const err = new GenericError('batch worker renditions postprocess applies only for all renditions');
                await this.handleBatchPostProcessFailure(err);
                return;
            }
            // if shouldPostProcess and no postProcess error
            this.timers.postProcessing += postProcessingTimer.duration();
            // TODO after doing the following for which is handled in a seperate ticket
            // change handleBatchPostProcessFailure() to not add this.timers.currentPostProcessing & this.timers.postProcessing
            //this.timers.currentPostProcessing = this.timers.postProcessing;
        }

        // upload
        for (const rendition of this.renditions) {
            if (this.options.disableRenditionUpload) {
                await this.renditionSuccess(rendition);
            } else if (rendition.exists()) {
                await this.upload(rendition);
            } else {
                console.error(`no rendition found at: ${rendition.path}`);
                await this.renditionFailure(rendition, new GenericError(`No rendition generated for ${rendition.id()}`, `${this.actionName}_batchProcess_norendition`));
            }
        }
    }

    async doPostProcess(rendition) {
        // /!\ if postprocessing fails, rendition will be failed too
        // at this point, we have the rendition a worker created, available at rendition.path
        // naming rules are rendition0.extension, rendition1.extension, etc.

        // put postprocessed rendition in a new file
        const postProcessedRendition = new Rendition(rendition.instructions, rendition.directory, rendition.index, `post-${rendition.name}`);

        console.log(`Post processing rendition ${rendition.name} => ${postProcessedRendition.name}`);

        const postProcessingEngine = this.postProcessingEngine || imgProcessingEngine;
        await postProcessingEngine.imageProcess(rendition.path, postProcessedRendition.path, rendition.instructions);

        // point to proper rendition once postprocessing done
        rendition = postProcessedRendition;
        this.renditions[rendition.index] = postProcessedRendition;
        return rendition;
    }

    async handleBatchPostProcessFailure(err) {
        console.error(`rendition post-processing for batch failed after ${this.timers.currentPostProcessing.durationSec()}: ${err.message || err}`);
        await this.metrics.handleError(err, {
            location: `${this.actionName}_batchProcess`,
            metrics: {
                postProcessingDuration: this.timers.postProcessing + this.timers.currentPostProcessing.duration(),
            }
        });
        // we cannot check if some renditions were properly generated or not, so we have to assume everything failed
        for (const rendition of this.renditions) {
            await this.renditionFailure(rendition, err, true);
        }
    }

    async shouldPostProcess(rendition) {
        if (!rendition.postProcess) return false;

        // verify if the requested format is one we can output from post-processing
        if (!["png", "jpg", "jpeg", "gif", "tif", "tiff"].includes(rendition.instructions.fmt)) {
            console.log(`Cannot do post-processing because fmt ${rendition.instructions.fmt} is not supported for post-processing`);
            return false;
        }

        // using rendition.name because it's build using the original rendition name and so we have the extension
        const renditionExtension = path.extname(rendition.name).substring(1).toLowerCase();
        if (!renditionExtension || !["png", "jpg", "jpeg", "gif", "tif", "tiff", "bmp"].includes(renditionExtension)) {
            console.log(`Cannot do post-processing because rendition type ${renditionExtension} is not supported for post-processing`);
            return false;
        }

        // needs to have a rendition in order to post-process something...
        return rendition.exists()
            && rendition.size() > 0;
    }

    async upload(rendition) {
        try {
            this.timers.currentUpload = new Timer();

            await putRendition(rendition);

            this.timers.upload += this.timers.currentUpload.end();

            await this.renditionSuccess(rendition);

        } catch (err) {
            // if upload fails, send errors and continue with next rendition
            await this.renditionFailure(rendition, err);
        }
    }

    async renditionSuccess(rendition) {
        if (rendition.eventSent) {
            return;
        }

        const renditionDoneTime = new Date();

        const instructions = rendition.instructionsForEvent();

        await this.events.sendEvent(EVENT_RENDITION_CREATED, {
            rendition: instructions,
            metadata: await rendition.metadata(),
            activationIds: this.params.customWorker ? [process.env.__OW_ACTIVATION_ID] : undefined,
            data: rendition.shouldEmbedInIOEvent() ? (await rendition.asDataUri()) : undefined
        });

        rendition.eventSent = true;

        await this.metrics.sendMetrics(METRIC_RENDITION, {
            // rendition instructions
            ...instructions,
            renditionName: instructions.name,
            renditionFormat: instructions.fmt,
            // durations
            downloadDuration: this.timers.download.duration(),
            callbackProcessingDuration: this.timers.currentCallbackProcessing.duration(),
            postProcessingDuration: this.timers.currentPostProcessing ? this.timers.currentPostProcessing.duration() : 0,
            processingDuration: this.timers.currentCallbackProcessing.duration()
                + (this.timers.currentPostProcessing ? this.timers.currentPostProcessing.duration() : 0),
            uploadDuration: this.timers.currentUpload && this.timers.currentUpload.duration(),
            renditionDuration: durationSec(this.processingStartTime, renditionDoneTime),
            // rendition metadata
            size: rendition.size()
        });
    }

    async renditionFailure(rendition, err, skipMetrics) {
        this.renditionErrors.push(err);

        if (rendition.eventSent) {
            return;
        }

        const renditionDoneTime = new Date();

        const instructions = rendition.instructionsForEvent();

        // one IO Event per failed rendition
        await this.events.sendEvent(EVENT_RENDITION_FAILED, {
            rendition: instructions,
            errorReason: (err && err.reason) || Reason.GenericError,
            errorMessage: err ? (err.message || err) : undefined,
            activationIds: this.params.customWorker ? [process.env.__OW_ACTIVATION_ID] : undefined
        });

        rendition.eventSent = true;

        if (!skipMetrics) {
            // one metric per failed rendition
            await this.metrics.handleError(err, {
                location: `${this.actionName}_process`,
                metrics: {
                    // rendition instructions
                    ...instructions,
                    renditionName: instructions.name,
                    renditionFormat: instructions.fmt,
                    // durations
                    callbackProcessingDuration: this.timers.currentCallbackProcessing.duration(),
                    postProcessingDuration: this.timers.currentPostProcessing ? this.timers.currentPostProcessing.duration() : 0,
                    processingDuration: this.timers.currentCallbackProcessing.duration()
                        + (this.timers.currentPostProcessing ? this.timers.currentPostProcessing.duration() : 0),
                    renditionDuration: durationSec(this.processingStartTime, renditionDoneTime)
                }
            });
        }
    }

    sendEventsBeforeActionTimeout() {
        return setTimeout(
            async () => {
                console.log(`Action is about to timeout in ${timeUntilTimeout()}ms. Sending rendition_failed events before timeout.`);
                const errorMessage = `Worker timed out without result after ${this.timers.actionDuration.end()} seconds.`;
                // ensure failure events are sent for any non successful rendition before timeout
                if (this.renditions) {
                    for (const rendition of this.renditions) {
                        if (!rendition.eventSent) {
                            rendition.eventSent = true;
                            await this.events.sendEvent(EVENT_RENDITION_FAILED, {
                                rendition: rendition.instructionsForEvent(),
                                errorReason: Reason.GenericError,
                                errorMessage: errorMessage,
                                activationIds: this.params.customWorker ? [process.env.__OW_ACTIVATION_ID] : undefined
                            });
                        }
                    }
                } else {
                    // if no `this.renditions`, it means action is timing out before `this.renditions` is defined in `prepare()`
                    // send rendition_failed event by default in this case
                    if (this.params && this.params.renditions) {
                        for (const rendition of this.params.renditions) {
                            // remove target URLs, could be sensitive
                            const renditionCopy = { ...rendition };
                            delete renditionCopy.target;
                            await this.events.sendEvent(EVENT_RENDITION_FAILED, {
                                rendition: renditionCopy,
                                errorReason: Reason.GenericError,
                                errorMessage: errorMessage,
                                activationIds: this.params.customWorker ? [process.env.__OW_ACTIVATION_ID] : undefined
                            });
                        }
                    }
                }
                // clear action timeout to avoid sending concurrent `timeout` metrics
                // hack to use the actual newRelic class to clear action timeout
                clearTimeout(this.metrics && this.metrics.newRelic && this.metrics.newRelic.actionTimeoutId);
                // send timeout metric immediately to New Relic
                await this.metrics.sendMetrics('timeout', {
                    duration: this.timers.actionDuration.end()
                }, true);

                // Abort processsing. Process ended abnormally by timeout
                process.exit(TIMEOUT_EXIT_CODE);
            },
            timeUntilTimeout() - TIMEOUT_BUFFER
        );
    }

    async cleanup() {
        // Notes:
        // - cleanup might run at any time, so no assumptions to be made of existence of objects
        // - all these steps should individually catch errors so that all cleanup steps can run
        const cleanupSuccess = await cleanupDirectories(this.directories);

        clearTimeout(this.actionTimeoutId);

        this.timers.actionDuration.end();

        // extra protection: ensure failure events are sent for any non successful rendition
        if (this.renditions) {
            for (const rendition of this.renditions) {
                if (!rendition.eventSent) {
                    await this.events.sendEvent(EVENT_RENDITION_FAILED, {
                        rendition: rendition.instructionsForEvent(),
                        errorReason: Reason.GenericError,
                        errorMessage: "Unknown error",
                        activationIds: this.params.customWorker ? [process.env.__OW_ACTIVATION_ID] : undefined
                    });
                    rendition.eventSent = true;
                }
            }
        }

        const cgroupMetrics = {};
        if (this.cgroupSampler) {
            const cgroup = await this.cgroupSampler.finish();
            Object.keys(cgroup).forEach(key => {
                if (key) {
                    cgroupMetrics[key.replace('cpuacct', "cpu")] = cgroup[key];
                }
            });
        }

        // add final metrics (for activation metric)
        this.metrics.add({
            ...cgroupMetrics || {},
            duration: this.timers.actionDuration ? this.timers.actionDuration.duration() : undefined,
            downloadDuration: this.timers.download ? this.timers.download.duration() : undefined,
            callbackProcessingDuration: this.timers.callbackProcessing,
            postProcessingDuration: this.timers.postProcessing,
            processingDuration: this.timers.callbackProcessing + this.timers.postProcessing,
            uploadDuration: this.timers.upload
        });

        // if data clean up fails (leftover directories),
        // we kill the container to avoid data leak
        if (!cleanupSuccess && !process.env.WORKER_TEST_MODE) {
            // might want to avoid exit when unit testing...
            console.log("Cleanup was not successful, killing container to prevent further use for action invocations");
            process.exit(CLEANUP_FAILED_EXIT_CODE);
        }
    }

    getResult(err) {
        // make sure to not return urls, customer data or credentials

        const result = {
            requestId: this.params.requestId,
            metrics: this.activationMetrics
        };

        const source = this.params.source;
        if (source) {
            result.source = {
                name: source.name,
                mimetype: source.mimetype,
                size: source.size
            };
        }

        if (this.renditions) {
            result.renditions = [];
            for (const rendition of this.renditions) {
                result.renditions.push(rendition.instructionsForEvent());
            }
        }

        if (this.renditionErrors.length > 0) {
            result.renditionErrors = this.renditionErrors;
        }

        if (err) {
            return Object.assign(err, result);
        } else {
            return result;
        }
    }
}

// -----------------------< exports >-----------------------------------
module.exports = AssetComputeWorker;<|MERGE_RESOLUTION|>--- conflicted
+++ resolved
@@ -222,25 +222,7 @@
         const shouldDoPostProcess = await this.shouldPostProcess(rendition);
         if (shouldDoPostProcess) {
             try {
-<<<<<<< HEAD
-                // /!\ if postprocessing fails, rendition will be failed too
-                // at this point, we have the rendition a worker created, available at rendition.path
-                // naming rules are rendition0.extension, rendition1.extension, etc.
-
-                // put postprocessed rendition in a new file
-                const postProcessedRendition = new Rendition(rendition.instructions, rendition.directory, rendition.index, `post-${rendition.name}`);
-                console.log(`Post processing rendition ${rendition.name} => ${postProcessedRendition.name}`);
-
-                const postProcessingEngine = this.postProcessingEngine || imgProcessingEngine;
-                await postProcessingEngine.imageProcess(rendition.path, postProcessedRendition.path, rendition.instructions);
-
-                // point to proper rendition once postprocessing done
-                rendition = postProcessedRendition;
-                this.renditions[rendition.index] = postProcessedRendition;
-
-=======
                 rendition = await this.doPostProcess(rendition);
->>>>>>> 84eb1f84
                 console.log(`Postprocessing finished in ${postProcessingTimer.durationSec()} seconds: ${rendition.name}`);
             } catch (err) {
                 console.error(`rendition post-processing failed with error after ${postProcessingTimer.durationSec()}: ${err.message || err}`);
