--- conflicted
+++ resolved
@@ -170,11 +170,7 @@
         try {
             await this.preparePostProcess(rendition);
 
-<<<<<<< HEAD
-            console.log(`generating ${rendition.name}...`);
-=======
             console.log(`generating ${rendition.name}`);
->>>>>>> 7ae39f6f
             console.log("instructions for 'worker()' callback:", Rendition.redactInstructions(rendition.instructions));
 
             this.timers.processingCallback.start();
@@ -275,11 +271,7 @@
                 } else if (rendition.exists()) {
                     await this.upload(rendition);
                 } else {
-<<<<<<< HEAD
-                    console.error(`no rendition found at: ${rendition.path}`);
-=======
                     console.log(`no rendition found at: ${rendition.path}`);
->>>>>>> 7ae39f6f
                     await this.renditionFailure(rendition, new GenericError(`No rendition generated for ${rendition.id()}`, `${this.actionName}_batchProcess_norendition`));
                 }
             } finally {
@@ -308,11 +300,7 @@
             return false;
         }
 
-<<<<<<< HEAD
-        return needsImagePostProcess(rendition);
-=======
         return needsImagePostProcess(rendition, this.source);
->>>>>>> 7ae39f6f
     }
 
     async postProcess(rendition) {
