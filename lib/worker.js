/**
 *  ADOBE CONFIDENTIAL
 *  __________________
 *
 *  Copyright 2019 Adobe Systems Incorporated
 *  All Rights Reserved.
 *
 *  NOTICE:  All information contained herein is, and remains
 *  the property of Adobe Systems Incorporated and its suppliers,
 *  if any.  The intellectual and technical concepts contained
 *  herein are proprietary to Adobe Systems Incorporated and its
 *  suppliers and are protected by trade secret or copyright law.
 *  Dissemination of this information or reproduction of this material
 *  is strictly forbidden unless prior written permission is obtained
 *  from Adobe Systems Incorporated.
 */

'use strict';

const { AssetComputeMetrics, AssetComputeEvents, GenericError, Reason } = require('@nui/asset-compute-commons');
const fse = require('fs-extra');
const process = require('process');

const { actionName } = require('./action');
const {createDirectories, cleanupDirectories} = require('./prepare');
const {validateParameters} = require('./validate');
const Timer = require('./utils/timer');
const { getSource, putRendition } = require('./storage');
const Rendition = require('./rendition');

const CLEANUP_FAILED_EXIT_CODE = 231; 

const EVENT_RENDITION_CREATED = "rendition_created";
const EVENT_RENDITION_FAILED = "rendition_failed";

const METRIC_RENDITION = "rendition";

class AssetComputeWorker {
    constructor(params, options={}){
        this.params = params;
        this.options = options;

        validateParameters(this.params);

        this.metrics = new AssetComputeMetrics(this.params);
        this.events  = new AssetComputeEvents(this.params);
    }

    async compute(renditionCallback) {
        return this.run(async () => {
            for (const rendition of this.renditions) {
                await this.processRendition(rendition, renditionCallback);
            }
        });
    }

    async computeAllAtOnce(renditionsCallback) {
        return this.run(async () => {
            await this.batchProcessRenditions(renditionsCallback);
        });
    }

    // -----------------------< private >-----------------------------------

    // main logic and error & result handling
    async run(processCallback) {
        try {
            await this.prepare();

            await processCallback();

        } catch (err) {
            await this.metrics.handleError(err);
            throw this.getResult(err);

        } finally {
            await this.cleanup();
        }

        return this.getResult();
    }

    async prepare() {
        // Note: any failure to prepare should throw and fail this function

        this.durationTimer = new Timer();
        this.timers = {
            duration: 0,
            download: 0,
            processing: 0,
            upload: 0,
            currentProcessing: 0,
            currentUpload: 0
        };

        this.directories = await createDirectories();

        this.renditions = Rendition.forEach(this.params.renditions, this.directories.out);

        const downloadTimer = new Timer();

        this.source = await getSource(
            this.params.source,
            this.directories.in,
            this.options.disableSourceDownload
        );

        this.timers.download = downloadTimer.end();
        console.log(`source downloaded in ${downloadTimer.duration()} seconds`);
    }

    async processRendition(rendition, renditionCallback) {
        this.timers.currentProcessing = new Timer();
        try {
            console.log(`generating rendition ${rendition.id()} (${rendition.name})...`);
            console.log(rendition.instructionsForEvent());

            // call client-provided callback to transform source into 1 rendition
            await renditionCallback(this.source, rendition);

            this.timers.currentProcessing.end();

            // check if rendition was created
<<<<<<< HEAD
            if (! await fs.exists(rendition.path)) {
                throw new GenericError(`No rendition generated after ${this.timers.currentProcessing.duration()} seconds`);
=======
            if (! await fse.exists(rendition.path)) {
                throw new GenericError("No rendition generated", `${actionName()}_processRendition`);
>>>>>>> e1c48858
            }

        } catch (err) {
            await this.renditionFailure(rendition, err);

            // continue with next rendition
            return;
        }

        // 2. check and log resulting rendition

        console.log(`rendition generated in ${this.timers.currentProcessing.duration()} seconds: ${rendition.name}, size = ${rendition.size()}`);

        this.timers.processing += this.timers.currentProcessing.duration();

        // TODO: if upload fails, send errors and continue with next rendition
        await this.upload(rendition);
    }

    async batchProcessRenditions(renditionsCallback) {
        this.timers.currentProcessing = new Timer();
        try {
            console.log(`generating all ${this.renditions.length} renditions...`);
            for (const rendition of this.renditions) {
                console.log(rendition.instructionsForEvent());
            }

            // call client-provided callback to transform source into 1 rendition
            await renditionsCallback(this.source, this.renditions, this.directories.out);

            this.timers.currentProcessing.end();
            console.log(`renditions finished in ${this.timers.currentProcessing.duration()} seconds`);

        } catch (err) {
            // TODO: just send 1 metric
            // we cannot check if some renditions were properly generated or not,
            // so we have to assume everything failed
            for (const rendition of this.renditions) {
                // TODO: pass err to all IO events
                // TODO: just end IO events
                await this.renditionFailure(rendition, "No rendition generated");
            }
        }

        for (const rendition of this.renditions) {
            // check if rendition was created
            if (await fse.exists(rendition.path)) {
                try {
                    await this.upload(rendition);
                } catch (err) {
                    await this.renditionFailure(rendition, err.message || err);
                }
            } else {
                await this.renditionFailure(rendition, "No rendition generated");
            }
        }
    }

    async upload(rendition) {
        this.timers.currentUpload = new Timer();

        await putRendition(rendition);

        this.timers.upload += this.timers.currentUpload.end();

        await this.renditionSuccess(rendition);
    }

    async renditionSuccess(rendition) {
        if (rendition.eventSent) {
            return;
        }

        // TODO: what if sending event fails after retry? do we need to do something here?
        await this.events.sendEvent(EVENT_RENDITION_CREATED, {
            rendition: rendition.instructionsForEvent(),
            metadata: await rendition.metadata()
        });

        rendition.eventSent = true;

        await this.metrics.sendMetrics(METRIC_RENDITION, {
            ...rendition.instructions,
            // TODO: move timers or timer results to Rendition class
            processingDuration: this.timers.currentProcessing.duration(),
            uploadDuration: this.timers.currentUpload.duration(),
            size: rendition.size()
        });
    }

    async renditionFailure(rendition, err) {
        if (rendition.eventSent) {
            return;
        }

        // one IO Event per failed rendition
        // TODO: if err is type ClientError, send that as errorReason
        await this.events.sendEvent(EVENT_RENDITION_FAILED, {
            rendition: rendition.instructionsForEvent(),
            errorReason: (err && err.reason) || Reason.GenericError,
            errorMessage: err ? (err.message || err) : undefined
        });

        rendition.eventSent = true;

        // one metric per failed rendition
        await this.metrics.handleError(err, {
            location: `${actionName()}_process`,
            metrics: {
                processingDuration: this.timers.currentProcessing.duration(),
            }
        });
    }

    async cleanup() {
        // Notes:
        // - cleanup might run at any time, so no assumptions to be made of existence of objects
        // - all these steps should individually catch errors so that all cleanup steps can run
        const cleanupSuccess = await cleanupDirectories(this.directories);

        if(this.durationTimer) {
            this.timers.duration = this.durationTimer.end();
        }

        // extra protection: ensure failure events are sent for any non successful rendition
        if(this.renditions){
            this.renditions.forEach(async (rendition) => {
                if (!rendition.eventSent) {
                    await this.events.sendEvent(EVENT_RENDITION_FAILED, {
                        rendition: rendition.instructionsForEvent(),
                        errorReason: Reason.GenericError,
                        errorMessage: "Unknown error"
                    });
                    rendition.eventSent = true;
                }
            });
        }

        // TODO: send final metrics

        // if data clean up fails (leftover directories), 
        // we kill the container to avoid data leak
        if(!cleanupSuccess && !process.env.WORKER_TEST_MODE){
            // might want to avoid exit when unit testing...
            console.log("Cleanup was not successful, killing container to prevent further use for action invocations");
            process.exit(CLEANUP_FAILED_EXIT_CODE);
        }
    }

    getResult(err) {
        const result = {
            // TODO: redact credentials
            params: this.params
            // TODO: return: rendition names/sizes, metrics, just some stats when doing `wsk activation get`
        };

        if (err) {
            return Object.assign(err, result);
        } else {
            return result;
        }
    }
}

// -----------------------< exports >-----------------------------------
module.exports = AssetComputeWorker;<|MERGE_RESOLUTION|>--- conflicted
+++ resolved
@@ -121,13 +121,8 @@
             this.timers.currentProcessing.end();
 
             // check if rendition was created
-<<<<<<< HEAD
-            if (! await fs.exists(rendition.path)) {
-                throw new GenericError(`No rendition generated after ${this.timers.currentProcessing.duration()} seconds`);
-=======
             if (! await fse.exists(rendition.path)) {
-                throw new GenericError("No rendition generated", `${actionName()}_processRendition`);
->>>>>>> e1c48858
+                throw new GenericError(`No rendition generated after ${this.timers.currentProcessing.duration()} seconds`, `${actionName()}_processRendition`);
             }
 
         } catch (err) {
