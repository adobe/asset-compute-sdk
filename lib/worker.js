/*
 * Copyright 2020 Adobe. All rights reserved.
 * This file is licensed to you under the Apache License, Version 2.0 (the "License");
 * you may not use this file except in compliance with the License. You may obtain a copy
 * of the License at http://www.apache.org/licenses/LICENSE-2.0
 *
 * Unless required by applicable law or agreed to in writing, software distributed under
 * the License is distributed on an "AS IS" BASIS, WITHOUT WARRANTIES OR REPRESENTATIONS
 * OF ANY KIND, either express or implied. See the License for the specific language
 * governing permissions and limitations under the License.
 */

'use strict';

const { AssetComputeMetrics, AssetComputeEvents, GenericError, Reason, OpenwhiskActionName } = require('@adobe/asset-compute-commons');
const process = require('process');

const { createDirectories, cleanupDirectories } = require('./prepare');
const {validateParameters} = require('./validate');
const Timer = require('./utils/timer');
const { getSource, putRendition } = require('./storage');
const Rendition = require('./rendition');
const { imagePostProcess } = require('./image/image');

const { Sampler } = require('@adobe/metrics-sampler');
const { metrics: cgroupMetrics, cpu} = require('@adobe/cgroup-metrics');

const CLEANUP_FAILED_EXIT_CODE = 100;
const TIMEOUT_EXIT_CODE = 101;

const EVENT_RENDITION_CREATED = "rendition_created";
const EVENT_RENDITION_FAILED = "rendition_failed";

const METRIC_RENDITION = "rendition";
const DEFAULT_METRIC_TIMEOUT_MS = 60000; // default openwhisk action timeout
const TIMEOUT_BUFFER = 15000; // time before an action timeout when to send timeout metrics

function durationSec(start, end) {
    if (start === undefined || end === undefined) {
        return undefined;
    }
    if (!(start instanceof Date)) {
        start = new Date(start);
    }
    if (!(end instanceof Date)) {
        end = new Date(end);
    }
    return (end - start) / 1000;
}

// use same timeout logic as `@adobe/node-openwhisk-newrelic`: https://github.com/adobe/node-openwhisk-newrelic/blob/master/lib/metrics.js#L38-L44
function timeUntilTimeout() {
    return (process.env.__OW_DEADLINE - Date.now()) || DEFAULT_METRIC_TIMEOUT_MS;
}

class AssetComputeWorker {

    /**
     * Construct Asset Compute Worker
     *
     * @param {*} params Worker parameters
     * @param {Boolean} [options.disableSourceDownload=false] Disable source download
     * @param {Boolean} [options.disableRenditionUpload=false] Disable rendition upload
     */
    constructor(params, options={}){
        this.workerStartTime = new Date();

        this.params = params;
        this.options = options;

        validateParameters(this.params);

        this.events  = new AssetComputeEvents(this.params);
        this.metrics = params.metrics || new AssetComputeMetrics(params);

        // set timeout to send events before action timeout
        if (!process.env.DISABLE_IO_EVENTS_ON_TIMEOUT) {
            this.actionTimeoutId = this.sendEventsBeforeActionTimeout();
        }

        this.renditionErrors = [];

        this.actionName = new OpenwhiskActionName().name;

        this.params.times = this.params.times || {};
        this.processingStartTime = this.params.times.gateway ?
            new Date(this.params.times.gateway) :
            new Date(this.params.times.process);

        this.metrics.add({
            startWorkerDuration: durationSec(this.processingStartTime, this.workerStartTime),
            gatewayToProcessDuration: durationSec(this.params.times.gateway, this.params.times.process),
            processToCoreDuration: durationSec(this.params.times.process, this.params.times.core)
        });

        this.timers = {
            actionDuration: new Timer(),
            download: 0,
            processing: 0,
            postProcessing: 0,
            callbackProcessing: 0,
            upload: 0,
            //TODO change following 3 to numbers from Timers
            currentProcessing: 0,
            currentPostProcessing: 0,
            currentUpload: 0
        };
    }

    async compute(renditionCallback) {
        return this.run(async () => {
            for (const rendition of this.renditions) {
                await this.processRendition(rendition, renditionCallback);
            }
        });
    }

    async computeAllAtOnce(renditionsCallback) {
        return this.run(async () => {
            await this.batchProcessRenditions(renditionsCallback);
        });
    }

    // -----------------------< private >-----------------------------------

    // main logic and error & result handling
    async run(processCallback) {
        try {
            await this.prepare();

            await processCallback();

        } catch (err) {
            await this.metrics.handleError(err);
            throw this.getResult(err);

        } finally {
            await this.cleanup();
        }

        return this.getResult();
    }

    async prepare() {
        // Note: any failure to prepare should throw and fail this function

        console.log(`worker ${this.actionName} ${this.params.requestId}`);
        if (!process.env.ASSET_COMPUTE_SDK_DISABLE_CGROUP_METRICS) {
            this.cgroupSampler = new Sampler(() => {
                const metrics_object = cgroupMetrics();

                const curr_cpu_usage = metrics_object.cpuacct.usage;
                delete metrics_object.cpuacct.usage;
                delete metrics_object.cpuacct.stat;
                if (this.previousCpuUsage) {
                    metrics_object.cpuacct.usagePercentage = cpu.calculateUsage(this.previousCpuUsage, curr_cpu_usage);
                } else {
                    metrics_object.cpuacct.usagePercentage = undefined;
                }
                this.previousCpuUsage = curr_cpu_usage;
                return metrics_object;
            });

<<<<<<< HEAD
        if (!process.env.ASSET_COMPUTE_SDK_DISABLE_CGROUP_METRICS) {
            this.cgroupSampler = new Sampler(() => {
                const metrics_object = cgroupMetrics();

                const curr_cpu_usage = metrics_object.cpuacct.usage;
                delete metrics_object.cpuacct.usage;
                delete metrics_object.cpuacct.stat;
                if (this.previousCpuUsage) {
                    metrics_object.cpuacct.usagePercentage = cpu.calculateUsage(this.previousCpuUsage, curr_cpu_usage);
                } else {
                    metrics_object.cpuacct.usagePercentage = undefined;
                }
                this.previousCpuUsage = curr_cpu_usage;
                return metrics_object;
            });

=======
>>>>>>> 68e9ec22
            this.cgroupSampler.start();
        }

        this.directories = await createDirectories();

        this.renditions = Rendition.forEach(this.params.renditions, this.directories.out);

        this.timers.download = new Timer();

        if (this.params.source !== undefined && this.params.source !== null) {
            this.source = await getSource(
                this.params.source,
                this.directories.in,
                this.options.disableSourceDownload
            );
        }

        this.timers.download.end();
        console.log(`source downloaded in ${this.timers.download.durationSec()} seconds`);
    }

    async processRendition(rendition, renditionCallback) {
        const callbackTimer = this.timers.currentCallbackProcessing = new Timer();

        try {
            console.log(`generating rendition ${rendition.id()} (${rendition.name})...`);
            console.log(rendition.instructionsForEvent());

            // call client-provided callback to transform source into 1 rendition
            await renditionCallback(this.source, rendition, this.params);

            callbackTimer.end();

            // check if rendition was created
            if (!this.options.disableRenditionUpload && !rendition.exists()) {
                console.error(`no rendition found after worker() callback processing at: ${rendition.path}`);
                throw new GenericError(`No rendition generated for ${rendition.id()}`, `${this.actionName}_process_norendition`);
            }

        } catch (err) {
            console.error(`worker() callback processing failed with error after ${callbackTimer.durationSec()} seconds: ${err.message || err}`);
            await this.renditionFailure(rendition, err);
            // continue with next rendition
            return;
        }

        // 2. check and log resulting rendition
        console.log(`worker() callback generated rendition in ${callbackTimer.durationSec()} seconds: ${rendition.name}`);

        // 3. post processing for images
        const postProcessingTimer = this.timers.currentPostProcessing = new Timer();

        if (this.shouldPostProcess(rendition)) {
            // /!\ if postprocessing fails, rendition will be failed too
            // at this point, we have the rendition a worker created, available at rendition.path
            // naming rules are rendition0.extension, rendition1.extension, etc.

            // put postprocessed rendition in a new file
            const postProcessedRendition = new Rendition(rendition.instructions, rendition.directory, rendition.index, `post-${rendition.name}`);

            console.log(`Post processing rendition ${rendition.name} => ${postProcessedRendition.name}`);
            await imagePostProcess(rendition.path, postProcessedRendition.path, rendition.instructions);

            // point to proper rendition once postprocessing done
            rendition = postProcessedRendition;
            this.renditions[rendition.index] = postProcessedRendition;

            console.log(`Postprocessing finished in ${postProcessingTimer.durationSec()} seconds: ${rendition.name}`);
        } else {
            console.log(`No postprocessing needed for rendition ${rendition.name}`);
        }

        this.timers.postProcessing += postProcessingTimer.duration();
        this.timers.callbackProcessing += callbackTimer.duration();

        if (this.options.disableRenditionUpload) {
            await this.renditionSuccess(rendition);
        } else {
            await this.upload(rendition);
        }
    }

    async batchProcessRenditions(renditionsCallback) {
        const timer = this.timers.currentCallbackProcessing = new Timer();
        try {
            console.log(`generating all ${this.renditions.length} renditions...`);
            for (const rendition of this.renditions) {
                console.log(rendition.instructionsForEvent());
            }

            // call client-provided callback to transform source into 1 rendition
            await renditionsCallback(this.source, this.renditions, this.directories.out, this.params);



            timer.end();
            console.log(`processing finished successfully after ${timer.durationSec()} seconds`);

        } catch (err) {
            console.error(`processing failed with error after ${timer.durationSec()} seconds: ${err.message || err}`);
            // just send 1 metric, but individual IO events per rendition
            await this.metrics.handleError(err, {
                location: `${this.actionName}_batchProcess`,
                metrics: {
                    processingDuration: timer.duration(),
                }
            });
            // we cannot check if some renditions were properly generated or not,
            // so we have to assume everything failed
            for (const rendition of this.renditions) {
                await this.renditionFailure(rendition, err, true);
            }
            return;
        }

        for (const rendition of this.renditions) {
            if (this.options.disableRenditionUpload) {
                await this.renditionSuccess(rendition);
            } else if (rendition.exists()) {
                await this.upload(rendition);
            } else {
                console.error(`no rendition found at: ${rendition.path}`);
                await this.renditionFailure(rendition, new GenericError(`No rendition generated for ${rendition.id()}`, `${this.actionName}_batchProcess_norendition`));
            }
        }
    }

    shouldPostProcess(rendition) {
        // TODO: inspect file to see if it is correct fmt, size, etc. ??
        return rendition.postProcess;
    }

    async upload(rendition) {
        try {
            this.timers.currentUpload = new Timer();

            await putRendition(rendition);

            this.timers.upload += this.timers.currentUpload.end();

            await this.renditionSuccess(rendition);

        } catch (err) {
            // if upload fails, send errors and continue with next rendition
            await this.renditionFailure(rendition, err);
        }
    }

    async renditionSuccess(rendition) {
        if (rendition.eventSent) {
            return;
        }

        const renditionDoneTime = new Date();

        const instructions = rendition.instructionsForEvent();

        await this.events.sendEvent(EVENT_RENDITION_CREATED, {
            rendition: instructions,
            metadata: await rendition.metadata(),
            activationIds: this.params.customWorker ? [process.env.__OW_ACTIVATION_ID] : undefined
        });

        rendition.eventSent = true;

        await this.metrics.sendMetrics(METRIC_RENDITION, {
            // rendition instructions
            ...instructions,
            renditionName: instructions.name,
            renditionFormat: instructions.fmt,
            // durations
            downloadDuration: this.timers.download.duration(),
            callbackProcessingDuration: this.timers.currentCallbackProcessing.duration(),
            postProcessingDuration: this.timers.currentPostProcessing ? this.timers.currentPostProcessing.duration() : 0,
            processingDuration: this.timers.currentCallbackProcessing.duration()
                                    + (this.timers.currentPostProcessing ? this.timers.currentPostProcessing.duration() : 0),
            uploadDuration: this.timers.currentUpload && this.timers.currentUpload.duration(),
            renditionDuration: durationSec(this.processingStartTime, renditionDoneTime),
            // rendition metadata
            size: rendition.size()
        });
    }

    async renditionFailure(rendition, err, skipMetrics) {
        this.renditionErrors.push(err);

        if (rendition.eventSent) {
            return;
        }

        const renditionDoneTime = new Date();

        const instructions = rendition.instructionsForEvent();

        // one IO Event per failed rendition
        await this.events.sendEvent(EVENT_RENDITION_FAILED, {
            rendition: instructions,
            errorReason: (err && err.reason) || Reason.GenericError,
            errorMessage: err ? (err.message || err) : undefined,
            activationIds: this.params.customWorker ? [process.env.__OW_ACTIVATION_ID] : undefined
        });

        rendition.eventSent = true;

        if (!skipMetrics) {
            // one metric per failed rendition
            await this.metrics.handleError(err, {
                location: `${this.actionName}_process`,
                metrics: {
                    // rendition instructions
                    ...instructions,
                    renditionName: instructions.name,
                    renditionFormat: instructions.fmt,
                    // durations
                    callbackProcessingDuration: this.timers.currentCallbackProcessing.duration(),
                    postProcessingDuration: this.timers.currentPostProcessing ? this.timers.currentPostProcessing.duration() : 0,
                    processingDuration: this.timers.currentCallbackProcessing.duration()
                                            + (this.timers.currentPostProcessing ? this.timers.currentPostProcessing.duration() : 0),
                    renditionDuration: durationSec(this.processingStartTime, renditionDoneTime)
                }
            });
        }
    }

    sendEventsBeforeActionTimeout() {
        return setTimeout(
            async () => {
                console.log(`Action is about to timeout in ${timeUntilTimeout()}ms. Sending rendition_failed events before timeout.`);
                const errorMessage = `Worker timed out without result after ${this.timers.actionDuration.end()} seconds.`;
                // ensure failure events are sent for any non successful rendition before timeout
                if(this.renditions){
                    for (const rendition of this.renditions) {
                        if (!rendition.eventSent) {
                            rendition.eventSent = true;
                            await this.events.sendEvent(EVENT_RENDITION_FAILED, {
                                rendition: rendition.instructionsForEvent(),
                                errorReason: Reason.GenericError,
                                errorMessage: errorMessage,
                                activationIds: this.params.customWorker ? [process.env.__OW_ACTIVATION_ID] : undefined
                            });
                        }
                    }
                } else {
                    // if no `this.renditions`, it means action is timing out before `this.renditions` is defined in `prepare()`
                    // send rendition_failed event by default in this case
                    if(this.params && this.params.renditions) {
                        for (const rendition of this.params.renditions) {
                            // remove target URLs, could be sensitive
                            const renditionCopy = { ...rendition };
                            delete renditionCopy.target;
                            await this.events.sendEvent(EVENT_RENDITION_FAILED, {
                                rendition: renditionCopy,
                                errorReason: Reason.GenericError,
                                errorMessage: errorMessage,
                                activationIds: this.params.customWorker ? [process.env.__OW_ACTIVATION_ID] : undefined
                            });
                        }
                    }
                }
                // clear action timeout to avoid sending concurrent `timeout` metrics
                // hack to use the actual newRelic class to clear action timeout
                clearTimeout(this.metrics && this.metrics.newRelic && this.metrics.newRelic.actionTimeoutId);
                // send timeout metric immediately to New Relic
                await this.metrics.sendMetrics('timeout', {
                    duration: this.timers.actionDuration.end()
                }, true);

                // Abort processsing. Process ended abnormally by timeout
                process.exit(TIMEOUT_EXIT_CODE);
            },
            timeUntilTimeout() - TIMEOUT_BUFFER
        );
    }

    async cleanup() {
        // Notes:
        // - cleanup might run at any time, so no assumptions to be made of existence of objects
        // - all these steps should individually catch errors so that all cleanup steps can run
        const cleanupSuccess = await cleanupDirectories(this.directories);

        clearTimeout(this.actionTimeoutId);

        this.timers.actionDuration.end();

        // extra protection: ensure failure events are sent for any non successful rendition
        if(this.renditions){
            for (const rendition of this.renditions) {
                if (!rendition.eventSent) {
                    await this.events.sendEvent(EVENT_RENDITION_FAILED, {
                        rendition: rendition.instructionsForEvent(),
                        errorReason: Reason.GenericError,
                        errorMessage: "Unknown error",
                        activationIds: this.params.customWorker ? [process.env.__OW_ACTIVATION_ID] : undefined
                    });
                    rendition.eventSent = true;
                }
            }
        }

        const cgroupMetrics = {};
        if(this.cgroupSampler) {
            const cgroup = await this.cgroupSampler.finish();
            Object.keys(cgroup).forEach(key => {
                if (key) {
                    cgroupMetrics[key.replace('cpuacct', "cpu")] = cgroup[key];
                }
            });
        }

        // add final metrics (for activation metric)
        this.metrics.add({
            ...cgroupMetrics || {},
            duration: this.timers.actionDuration ? this.timers.actionDuration.duration() : undefined,
            downloadDuration: this.timers.download ? this.timers.download.duration() : undefined,
            callbackProcessingDuration: this.timers.callbackProcessing,
            postProcessingDuration: this.timers.postProcessing,
            processingDuration: this.timers.callbackProcessing + this.timers.postProcessing,
            uploadDuration: this.timers.upload
        });

        // if data clean up fails (leftover directories),
        // we kill the container to avoid data leak
        if(!cleanupSuccess && !process.env.WORKER_TEST_MODE){
            // might want to avoid exit when unit testing...
            console.log("Cleanup was not successful, killing container to prevent further use for action invocations");
            process.exit(CLEANUP_FAILED_EXIT_CODE);
        }
    }

    getResult(err) {
        // make sure to not return urls, customer data or credentials

        const result = {
            requestId: this.params.requestId,
            metrics: this.activationMetrics
        };

        const source = this.params.source;
        if (source) {
            result.source = {
                name: source.name,
                mimetype: source.mimetype,
                size: source.size
            };
        }

        if (this.renditions) {
            result.renditions = [];
            for (const rendition of this.renditions) {
                result.renditions.push(rendition.instructionsForEvent());
            }
        }

        if (this.renditionErrors.length > 0) {
            result.renditionErrors = this.renditionErrors;
        }

        if (err) {
            return Object.assign(err, result);
        } else {
            return result;
        }
    }
}

// -----------------------< exports >-----------------------------------
module.exports = AssetComputeWorker;<|MERGE_RESOLUTION|>--- conflicted
+++ resolved
@@ -161,25 +161,6 @@
                 return metrics_object;
             });
 
-<<<<<<< HEAD
-        if (!process.env.ASSET_COMPUTE_SDK_DISABLE_CGROUP_METRICS) {
-            this.cgroupSampler = new Sampler(() => {
-                const metrics_object = cgroupMetrics();
-
-                const curr_cpu_usage = metrics_object.cpuacct.usage;
-                delete metrics_object.cpuacct.usage;
-                delete metrics_object.cpuacct.stat;
-                if (this.previousCpuUsage) {
-                    metrics_object.cpuacct.usagePercentage = cpu.calculateUsage(this.previousCpuUsage, curr_cpu_usage);
-                } else {
-                    metrics_object.cpuacct.usagePercentage = undefined;
-                }
-                this.previousCpuUsage = curr_cpu_usage;
-                return metrics_object;
-            });
-
-=======
->>>>>>> 68e9ec22
             this.cgroupSampler.start();
         }
 
