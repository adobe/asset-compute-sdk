--- conflicted
+++ resolved
@@ -173,18 +173,12 @@
 
         for (const rendition of this.renditions) {
             // check if rendition was created
-<<<<<<< HEAD
             if (await fs.exists(rendition.path)) {
                 try {
                     await this.upload(rendition);
                 } catch (err) {
                     await this.renditionFailure(rendition, err.message || err);
                 }
-=======
-            if (await fse.exists(rendition.path)) {
-                await this.upload(rendition);
-
->>>>>>> 92ffab23
             } else {
                 await this.renditionFailure(rendition, "No rendition generated");
             }
