--- conflicted
+++ resolved
@@ -288,27 +288,24 @@
                 // put postprocessed rendition in a new file
                 const newRendition = new Rendition(rendition.instructions, rendition.directory, rendition.index, `post-${rendition.name}`);
 
-<<<<<<< HEAD
-        if (rendition.watermark && rendition.watermark.watermarkContent !== undefined && rendition.watermark.watermarkContent !== null) {
-            rendition.instructions.watermark = await getWatermark(
-                rendition.watermark,
-                this.directories.in,
-                this.options.disableSourceDownload
-            );
-        }
-
-        await imagePostProcess(rendition.path, postProcessedRendition.path, rendition.instructions);
-=======
-                console.log(`post-processing image rendition ${rendition.name} => ${newRendition.name}`);
-
-                await imagePostProcess(rendition.path, newRendition.path, rendition.instructions);
-
-                this.timers.postProcessing += postProcessingTimer.duration();
-                console.log(`post-processing ${rendition.name} finished successfully in ${postProcessingTimer.durationSec()} seconds`);
-
-                // point to proper rendition once postprocessing done
-                this.renditions[rendition.index] = newRendition;
-                rendition = newRendition;
+              if (rendition.watermark && rendition.watermark.watermarkContent !== undefined && rendition.watermark.watermarkContent !== null) {
+                  rendition.instructions.watermark = await getWatermark(
+                      rendition.watermark,
+                      this.directories.in,
+                      this.options.disableSourceDownload
+                  );
+              }
+
+              console.log(`post-processing image rendition ${rendition.name} => ${newRendition.name}`);
+
+              await imagePostProcess(rendition.path, newRendition.path, rendition.instructions);
+
+              this.timers.postProcessing += postProcessingTimer.duration();
+              console.log(`post-processing ${rendition.name} finished successfully in ${postProcessingTimer.durationSec()} seconds`);
+
+              // point to proper rendition once postprocessing done
+              this.renditions[rendition.index] = newRendition;
+              rendition = newRendition;
 
             } catch (err) {
                 // if postprocessing fails, rendition will be failed too
@@ -324,8 +321,6 @@
         } else {
             this.timers.postProcessing += postProcessingTimer.duration();
         }
->>>>>>> 4a5667dc
-
         return rendition;
     }
 
