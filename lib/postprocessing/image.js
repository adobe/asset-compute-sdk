/*
 * Copyright 2020 Adobe. All rights reserved.
 * This file is licensed to you under the Apache License, Version 2.0 (the "License");
 * you may not use this file except in compliance with the License. You may obtain a copy
 * of the License at http://www.apache.org/licenses/LICENSE-2.0
 *
 * Unless required by applicable law or agreed to in writing, software distributed under
 * the License is distributed on an "AS IS" BASIS, WITHOUT WARRANTIES OR REPRESENTATIONS
 * OF ANY KIND, either express or implied. See the License for the specific language
 * governing permissions and limitations under the License.
 */

'use strict';

const { OpenwhiskActionName, GenericError, RenditionFormatUnsupportedError } = require('@adobe/asset-compute-commons');

const util = require('util');
const exec = util.promisify(require('child_process').exec);

const { getAsset } = require('../storage');
const { Dimensions } = require("./math");
const gm = require("./gm-promisify");

const WATERMARK_NAME = 'watermark.png';
// list of supported output formats
// maps our fmt ('png') to imagemagick format ('PNG') https://imagemagick.org/script/formats.php
const SUPPORTED_OUTPUT_FMT = {
    "png": "PNG",
    "jpg": "JPEG",
    "jpeg": "JPEG",
    "tif": "TIFF",
    "tiff": "TIFF",
    "gif": "GIF",
    "webp": "WEBP"
};

// list of supported input formats (intermediate rendition)
// maps imagemagick format ('PNG') https://imagemagick.org/script/formats.php to our fmt ('png')
// Note: order is important and defines priority for intermediate format - first entry will be most preferred
const SUPPORTED_INPUT_TYPES = {
    "TIFF": "tif",  // most preferred format as it allows to preserve many features
    "PNG": "png",  // lossless over
    "JPEG": "jpg",  // ..lossy
    "GIF": "gif",  // (should never get here in practice)
    "BMP": "bmp",
    "SVG": "svg"
};
const SUPPORTED_INPUT_FORMAT_IMAGEMAGICK = Object.keys(SUPPORTED_INPUT_TYPES);
const SUPPORTED_INPUT_FMT = Object.values(SUPPORTED_INPUT_TYPES);

const DEFAULT_WORKER_SUPPORTED_OUTPUT_FMT = [
    "png"
];

// list of formats supporting transparency
const FORMAT_SUPPORTS_TRANSPARENCY = {
    "png": true,
    "tif": true,
    "tiff": true,
    "gif": true,
    "bmp": true,
    "svg": true
};
const DEFAULT_BACKGROUND_COLOR = "rgb(255,255,255)";

// list of post processing instructions
//
// EXTRA_INSTRUCTIONS includes the ones that only post processing can handle,
// so if they are present, post processing will run regardless of what the worker
// itself might have generated already
//
// we also handle the following, but these could be handled by
// the worker already - which is checked dynamically below
//   fmt      - isTargetFormat()
//   width    - isExpectedSize()
//   height   - isExpectedSize()
//   quality  - hasJpegQuality()

const EXTRA_INSTRUCTIONS = new Set([
    "crop",
    "jpegSize",
    "interlace",
    "dpi",
    "convertToDpi",
    "watermark"
]);

const CHANGE_ORIENTATION_LIST = ["LeftTop", "RightTop", "RightBottom", "LeftBottom"];

function isSupportedOutputFormat(fmt) {
    return Object.keys(SUPPORTED_OUTPUT_FMT).includes(fmt);
}

function isSupportedInputFormat(format) {
    return SUPPORTED_INPUT_FORMAT_IMAGEMAGICK.includes(format);
}

function hasExtraInstructions(instructions) {
    return Object.keys(instructions).some(key => EXTRA_INSTRUCTIONS.has(key));
}

async function getImageMetadata(file) {
    const start = new Date();
    try {
        // [1x1+0+0] is a trick to avoid reading all pixels into memory, improving time for large images
        const result = await gm(`${file}[1x1+0+0]`).write("json:-");
        const json = JSON.parse(result.toString());

        // newer imagemagick returns an array (for multi-page formats), older just one object (6.8.9-9 at least)
        if (Array.isArray(json)) {
            return json[0].image;
        } else {
            return json.image;
        }
    } catch (e) {
        throw new GenericError(`Reading metadata from intermediate rendition failed: ${e.message}`);
    } finally {
        console.log(`imagemagick read metadata command took ${new Date() - start} msec`);
    }
}

function isTargetFormat(metadata, instructions) {
    const format = SUPPORTED_OUTPUT_FMT[instructions.fmt];
    if (format) {
        return metadata.format === format;
    }

    return false;
}

function isExpectedSize(metadata, instructions) {
    const dimension = metadata.pageGeometry;
    if (instructions.width && instructions.height) {
        // tested in test-worker/test/asset-compute/worker/post-skip-jpg-resize

        // TODO: we don't know the aspect ratio so this is an optimistic check (trusting the worker)
        //       by just looking that just one is right, without knowing which one (||)
        return dimension.width === instructions.width || dimension.height === instructions.height;

    } else if (instructions.width) {
        // tested in test-worker/test/asset-compute/worker/post-skip-jpg-resize-width

        // TODO: this is an optimistic check omitting validating height is in the right aspect ratio.
        //       doing this would requiring reading the original source file dimensions which we
        //       would like to avoid (extra time). for now we trust the worker
        return dimension.width === instructions.width;

    } else if (instructions.height) {
        // tested in test-worker/test/asset-compute/worker/post-skip-jpg-resize-height

        // TODO: this is an optimistic check omitting validating width is in the right aspect ratio.
        //       doing this would requiring reading the original source file dimensions which we
        //       would like to avoid (extra time). for now we trust the worker
        return dimension.height === instructions.height;
    }

    // if no width or height is set, we assume nothing to be done,
    // as rendition should be original size which we do not know here
    return true;
}

function hasJpegQuality(metadata, instructions) {
    if (metadata.format === "JPEG" && instructions.quality) {
        return metadata.quality === instructions.quality;
    }
    // if instructions do not request it, we accept any and assume it
    return true;
}

/**
 * Returns updated rendition instructions for the worker callback processing if needed
 * or undefined if no changes are required.
 */
async function prepareImagePostProcess(rendition, options) {
    const instructions = rendition.instructions;

    if (instructions.fmt && isSupportedOutputFormat(instructions.fmt)) {

        const workerName = new OpenwhiskActionName().name;

        const supportedWorkerFormats =
            options.supportedRenditionFormats
            || DEFAULT_WORKER_SUPPORTED_OUTPUT_FMT;

        // in case the worker cannot generate the final rendition format itself, we have to do it via post-processing
        if (!supportedWorkerFormats.includes(instructions.fmt)) {

            // worker-flite: do not run flite at all by not adjusting fmt for callback
            // (a fmt it does not support) so that everything will happen in post-processing
            if (workerName === "worker-flite") {
                rendition._forceImagePostProcess = true;
                return;
            }

            // ...and tell the worker to generate a different intermediate format it can do
            // find first format that is supported (worker defines priority order)
            const newFormat = supportedWorkerFormats.find(fmt => SUPPORTED_INPUT_FMT.includes(fmt));
            if (!newFormat) {
                throw new GenericError(
                    "Worker does not support generating a compatible image format. " +
                    `Requested: ${SUPPORTED_INPUT_FMT} Supported by worker: ${supportedWorkerFormats}`,
                    "prepare_image_post_process"
                );
            }

            console.log(`post-processing: adjusted fmt for worker callback: '${instructions.fmt}' -> '${newFormat}'`);

            rendition._forceImagePostProcess = true;

            return Object.assign({}, instructions, { fmt: newFormat });
        }
    }

    // return undefined if no instruction change needed
}

/**
 * Returns true if the (intermediate) rendition needs image post processing.
 */
async function needsImagePostProcess(rendition, source) {
    // need to look at the original instructions for the final output,
    // not the ones for the worker callback adjusted by prepareImagePostProcess()
    const instructions = rendition.originalInstructions;

    // verify if the requested format is one we can output from post-processing
    if (!isSupportedOutputFormat(instructions.fmt)) {

        // if worker skipped AND we can't handle the output format, it effectively means
        // the conversion is not supported and an error should be sent to the client
        // normally this should not happen with proper worker routing
        if (rendition.postProcess && rendition.postProcess.skippedProcessing) {
            console.log(`Error: failing post-processing because neither the worker nor image post-processing support the output format. This indicates an incorrect worker routing.`);
            throw new RenditionFormatUnsupportedError(`Format ${instructions.fmt} is not supported for ${source.extension} files`);
        }

        // otherwise it is a non-image format etc., so image post-processing doesn't apply
        console.log(`skipping post-processing because output fmt '${instructions.fmt}' is not supported`);
        return false;
    }

    await logImageMagickVersion();

    // inspect intermediate rendition
    const metadata = rendition._intermediateMetadata = await getImageMetadata(rendition.path);

    // if preparePostProcess() already determined we need post-processing
    // note: do this after reading the metadata as it is required later
    if (rendition._forceImagePostProcess) {
        return true;
    }

    // check if it can read the intermediate rendition
    if (!isSupportedInputFormat(metadata.format)) {
        console.log(`Error: failing post-processing because intermediate rendition format '${metadata.format}' is not supported. The worker callback might have generated an incorrect result.`);
        throw new RenditionFormatUnsupportedError(`Format ${instructions.fmt} is not supported for ${source.extension} files`);
    }

    // check if there is an instruction that definitely needs post processing
    // fast check first, which does not requiring reading image
    if (hasExtraInstructions(instructions)) {
        console.log("running post-processing because instructions require it");
        return true;

    } else if (!isTargetFormat(metadata, instructions)) {
        console.log("running post-processing to convert to target format");
        return true;

    } else if (!isExpectedSize(metadata, instructions)) {
        console.log("running post-processing to resize");
        return true;

    } else if (!hasJpegQuality(metadata, instructions)) {
        console.log("running post-processing to set jpg quality");
        return true;
    }

    console.log("skipping post-processing because intermediate rendition meets the target");
    return false;
}

// ----------------------------- image conversion -----------------

async function logImageMagickVersion() {
    const { stdout } = await exec("identify --version");
    console.log(".....................................................................................................");
    console.log(stdout.toString().trim());
    console.log(".....................................................................................................");
}

async function read(infile) {
    // for pdfs and multi-page docs/images, take the first one only
    return gm(`${infile}[0]`);
}

function getImageSize(metadata) {
    // The orientation corresponds to the TIFF orientation tag which ranges fromn 1 to 8
    // Values 5 to 8 require a swap of width and height
    // See https://www.awaresystems.be/imaging/tiff/tifftags/orientation.html or
    // https://www.adobe.io/content/dam/udp/en/open/standards/tiff/TIFF6.pdf
    if (CHANGE_ORIENTATION_LIST.includes(metadata.orientation)) {
        return new Dimensions(metadata.pageGeometry.height, metadata.pageGeometry.width);
    } else {
        return new Dimensions(metadata.pageGeometry);
    }
}
async function applyWatemark(img, intermediateRendition, rendition, directories) {
    const instructions = rendition.instructions;
    const targetBoundingBox = new Dimensions(instructions.width, instructions.height);

    const watermarkScale = instructions.watermark.scale || 1.0;
    // determine image dimensions
    const imageSize = getImageSize(intermediateRendition._intermediateMetadata);

    const watermarkSource = instructions.watermark.image;
    // download watermark
    if (!watermarkSource) {
        // TODO: needs a new client error InvalidRenditionInstructions or the like
        throw new GenericError(`Missing watermark.image in instructions : ${JSON.stringify(instructions)}`, "image_post_process");
    }
    const asset = await getAsset(watermarkSource, directories.in, WATERMARK_NAME);
    // TODO: infuture should we enforce that watermark is a png ?
    // TODO: infuture handle same watermark png across multiple renditions
    const watermarkSize = new Dimensions(await gm(asset.path).size());

    // calculate target sizes
    const targetSize = imageSize.fitBoundingBox(targetBoundingBox, true);
    const watermarkTargetSize = watermarkSize.fitBoundingBox(targetSize).scale(watermarkScale);

    img.draw([`gravity Center image Over 0,0 ${watermarkTargetSize.width},${watermarkTargetSize.height} "${asset.path}"`]);
}

async function applyOperations(img, intermediateRendition, rendition, directories) {
    const instructions = rendition.instructions;

    if (intermediateRendition._intermediateMetadata.format === "SVG") {
        img = convertSvg(img, instructions);
    }

    if (intermediateRendition._intermediateMetadata.format === "SVG") {
        // contrary to other supported formats, SVG is a vector format needing some special handling
        img = convertSvg(img, instructions);
    } else {
        // raster
        if(intermediateRendition._intermediateMetadata.alpha){
            // handle alpha channel - transparency if any
            img = handleTransparency(img, instructions.fmt);
        }
    }

    // handle exif orientation
    // MUST happen before img.resize() for orientation 5 to 8 (otherwise width & height must be swapped)
    // not using img.autoOrient() because that does -strip which strips the entire exif metadata
    // but we only want to remove the exif Orientation flag which we simply unset
    img.out("-auto-orient");
    img.out("-orient");
    img.out("Undefined");

    if (instructions.crop) {
        const { x, y, w, h } = instructions.crop;
        img.crop(w, h, x, y);
    }

    if (instructions.width || instructions.height) {
        // set ">" to prevent upscaling
        // docs: https://www.imagemagick.org/script/command-line-processing.php#geometry
        img.resize(instructions.width || null, instructions.height || null, ">");
    }

    if (typeof instructions.watermark === 'object') {
        await applyWatemark(img, intermediateRendition, rendition, directories);
    }
}

async function applyOutputProperties(img, instructions) {
    // for reproducible png files
    if (instructions.fmt === "png") {
        img.define("png:exclude-chunks=date");
    }

    if (instructions.fmt === "tif" || instructions.fmt === "tiff") {
        // to keep same compression as initial file (e.g. for png -> tiff)
        img.define("tiff:preserve-compression=true");
    }

    if (instructions.jpegSize && (instructions.fmt === "jpg" || instructions.fmt === "jpeg")) {
        // From http://www.imagemagick.org/Usage/formats/#jpg
        // As of IM v6.5.8-2 you can specify a maximum output filesize for the JPEG image.
        img.define(`jpeg:extent=${instructions.jpegSize}`);
    }

    if (instructions.fmt === "webp") {
        // webp is most useful with lossy compression
        img.define("webp:lossless=false");
    }

    // Most asset compute renditions are used in digital display context (web, screens), where RGB is required
    img.colorspace('sRGB');

    if (instructions.quality) {
        img.quality(instructions.quality);
    }

    // From http://www.graphicsmagick.org/GraphicsMagick.html#details-interlace (true for imagemagick also)
    // Use Line to create an interlaced PNG or GIF or progressive JPEG image.
    if (instructions.interlace === true) {
        img.interlace('Line');
    }

    // From http://www.graphicsmagick.org/GraphicsMagick.html#details-density (true for imagemagick also)
    // The density option is an attribute and does not alter the underlying raster image.
    // It may be used to adjust the rendered size for desktop publishing purposes by adjusting the scale applied to the pixels.
    // To resize the image so that it is the same size at a different resolution, use the -resample option.

    // From http://www.graphicsmagick.org/GraphicsMagick.html#details-units
    // The units of image resolution
    // Choose from: Undefined, PixelsPerInch, or PixelsPerCentimeter. This option is normally used in conjunction with the -density option.
    if (instructions.dpi) {
        img.units('pixelsperinch');
        if (typeof instructions.dpi === 'object') {
            const { xdpi, ydpi } = instructions.dpi;
            img.density(xdpi, ydpi);
        } else {
            img.density(instructions.dpi, instructions.dpi);
        }
    }

    // http://www.graphicsmagick.org/GraphicsMagick.html#details-resample (true for imagemagick also)
    // Resize the image so that its rendered size remains the same as the original at the specified target resolution.
    // Either the current image resolution units or the previously set with -units are used to interpret the argument.
    // For example, if a 300 DPI image renders at 3 inches by 2 inches on a 300 DPI device, when the image has been
    // resampled to 72 DPI, it will render at 3 inches by 2 inches on a 72 DPI device.
    // Note that only a small number of image formats (e.g. JPEG, PNG, and TIFF) are capable of storing the image resolution.
    // For formats which do not support an image resolution, the original resolution of the image must be specified via -density
    // on the command line prior to specifying the resample resolution.
    if (instructions.convertToDpi) {
        img.units('pixelsperinch');
        if (typeof instructions.convertToDpi === 'object') {
            const { xdpi, ydpi } = instructions.convertToDpi;
            img.resample(xdpi, ydpi);
        } else {
            img.resample(instructions.convertToDpi, instructions.convertToDpi);
        }
    }

    // for tests only, to be able to easily detect if post processing ran or not
    if (process.env.SDK_POST_PROCESSING_TEST_MODE) {
        img.set("comment", "Generated by Adobe Asset Compute SDK post-processing.");
    }
}

async function write(img, outfile) {
    const args = img.args();
    // fix command to include output filename
    if (args[args.length - 1] === "-") {
        args[args.length - 1] = outfile;
    }
    // quote args that include whitespaces - even if this is just for logging, it looks weird
    for (let i = 0; i < args.length; i++) {
        if (typeof args[i] === "string" && args[i].includes(" ")) {
            args[i] = `'${args[i]}'`;
        }
    }

    console.log("imagemagick command:", args.join(" "));

    const start = new Date();

    try {
        // actual work will happen inside here as imagemagick only gets invoked upon gm.write()
        await img.write(outfile);
    } finally {
        console.log(`imagemagick command took ${new Date() - start} msec`);
    }
}

/**
 * Runs image post processing on the (intermediate) rendition, to create the final rendition.
 * @param {Rendition} intermediateRendition existing intermediate rendition created by the worker callback
 * @param {Rendition} rendition final rendition to write to, including instructions
 * @param {Object} directories working directories of the current activation
 */
async function imagePostProcess(intermediateRendition, rendition, directories) {
    const img = await read(intermediateRendition.path);
    img.setFormat(rendition.instructions.fmt);

    await applyOperations(img, intermediateRendition, rendition, directories);

    await applyOutputProperties(img, rendition.instructions);

    await write(img, rendition.path);
}

function convertSvg(img, instructions) {
    // ImageMagick automatically keeps aspect ratio
    // Only using width because ImageMagick will use the smallest value whether it be width or height
    const width = instructions.width || 400;

    img = handleTransparency(img, instructions.fmt);

    // some svgs have no size (only percentage width/height), so we scale them to our target size
    img.in("-size", `${width}`);
    return img;
}

function handleTransparency(img, fmt){
    if (FORMAT_SUPPORTS_TRANSPARENCY[fmt]) {
        img.background("rgba(0, 0, 0, 0.0)"); // Keep transparency
    } else {
        img.background(DEFAULT_BACKGROUND_COLOR); // Change tranparency background to default background color 
    }
    img.flatten();  // forces the image on its background to "commit" the background

<<<<<<< HEAD
=======
    // some svgs have no size (only percentage width/height), so we scale them to our target size
    img.in("-size", `${width}`);
>>>>>>> 81c6b442
    return img;
}

module.exports = {
    prepareImagePostProcess,
    needsImagePostProcess,
    imagePostProcess
};<|MERGE_RESOLUTION|>--- conflicted
+++ resolved
@@ -509,12 +509,7 @@
         img.background(DEFAULT_BACKGROUND_COLOR); // Change tranparency background to default background color 
     }
     img.flatten();  // forces the image on its background to "commit" the background
-
-<<<<<<< HEAD
-=======
-    // some svgs have no size (only percentage width/height), so we scale them to our target size
-    img.in("-size", `${width}`);
->>>>>>> 81c6b442
+  
     return img;
 }
 
