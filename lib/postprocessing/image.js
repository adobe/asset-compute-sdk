/*
 * Copyright 2020 Adobe. All rights reserved.
 * This file is licensed to you under the Apache License, Version 2.0 (the "License");
 * you may not use this file except in compliance with the License. You may obtain a copy
 * of the License at http://www.apache.org/licenses/LICENSE-2.0
 *
 * Unless required by applicable law or agreed to in writing, software distributed under
 * the License is distributed on an "AS IS" BASIS, WITHOUT WARRANTIES OR REPRESENTATIONS
 * OF ANY KIND, either express or implied. See the License for the specific language
 * governing permissions and limitations under the License.
 */

'use strict';

const { OpenwhiskActionName, GenericError, RenditionFormatUnsupportedError } = require('@adobe/asset-compute-commons');

const util = require('util');
const exec = util.promisify(require('child_process').exec);

const { getAsset } = require('../storage');
const { Dimensions } = require("./math");
const gm = require("./gm-promisify");

const SVG_DEFAULT_WIDTH = 400; // Same value in AEM for SVGs
const WATERMARK_NAME = 'watermark.png';
// list of supported output formats
// maps our fmt ('png') to imagemagick format ('PNG') https://imagemagick.org/script/formats.php
const SUPPORTED_OUTPUT_FMT = {
    "png" : "PNG",
    "jpg" : "JPEG",
    "jpeg": "JPEG",
    "tif" : "TIFF",
    "tiff": "TIFF",
    "gif" : "GIF",
    "webp": "WEBP"
};

// list of supported input formats (intermediate rendition)
// maps imagemagick format ('PNG') https://imagemagick.org/script/formats.php to our fmt ('png')
// Note: order is important and defines priority for intermediate format - first entry will be most preferred
const SUPPORTED_INPUT_TYPES = {
    "TIFF": "tif",  // most preferred format as it allows to preserve many features
<<<<<<< HEAD
    "PNG": "png",  // lossless over
    "JPEG": "jpg",  // ..lossy
    "GIF": "gif",  // (should never get here in practice)
    "BMP": "bmp",
    "SVG": "svg"
=======
    "PNG" : "png",  // lossless over
    "JPEG": "jpg",  // ..lossy
    "GIF" : "gif",  // (should never get here in practice)
    "BMP" : "bmp",
    "SVG" : "svg"
>>>>>>> 73adc316
};
const SUPPORTED_INPUT_FORMAT_IMAGEMAGICK = Object.keys(SUPPORTED_INPUT_TYPES);
const SUPPORTED_INPUT_FMT = Object.values(SUPPORTED_INPUT_TYPES);

const DEFAULT_WORKER_SUPPORTED_OUTPUT_FMT = [
    "png"
];
// list of output formats not supporting alpha channels (transparency)
const NON_ALPHA_FMT = [
    "jpg"
];


// list of formats supporting transparency
const FORMAT_SUPPORTS_TRANSPARENCY = {
    "png": true,
    "tif": true,
    "tiff": true,
    "gif": true,
    "bmp": true,
    "svg": true
};
const DEFAULT_BACKGROUND_COLOR = "rgb(255,255,255)";

// list of post processing instructions
//
// EXTRA_INSTRUCTIONS includes the ones that only post processing can handle,
// so if they are present, post processing will run regardless of what the worker
// itself might have generated already
//
// we also handle the following, but these could be handled by
// the worker already - which is checked dynamically below
//   fmt      - isTargetFormat()
//   width    - isExpectedSize()
//   height   - isExpectedSize()
//   quality  - hasJpegQuality()

const EXTRA_INSTRUCTIONS = new Set([
    "crop",
    "jpegSize",
    "interlace",
    "dpi",
    "convertToDpi",
    "watermark"
]);

const CHANGE_ORIENTATION_LIST = ["LeftTop", "RightTop", "RightBottom", "LeftBottom"];

function isSupportedOutputFormat(fmt) {
    return Object.keys(SUPPORTED_OUTPUT_FMT).includes(fmt);
}

function isSupportedInputFormat(format) {
    return SUPPORTED_INPUT_FORMAT_IMAGEMAGICK.includes(format);
}

function hasExtraInstructions(instructions) {
    return Object.keys(instructions).some(key => EXTRA_INSTRUCTIONS.has(key));
}

async function getImageMetadata(file) {
    const start = new Date();
    try {
        // [1x1+0+0] is a trick to avoid reading all pixels into memory, improving time for large images
        const result = await gm(`${file}[1x1+0+0]`).write("json:-");
        const json = JSON.parse(result.toString());

        // newer imagemagick returns an array (for multi-page formats), older just one object (6.8.9-9 at least)
        if (Array.isArray(json)) {
            return json[0].image;
        } else {
            return json.image;
        }
    } catch (e) {
        throw new GenericError(`Reading metadata from intermediate rendition failed: ${e.message}`);
    } finally {
        console.log(`imagemagick read metadata command took ${new Date() - start} msec`);
    }
}

function isTargetFormat(metadata, instructions) {
    const format = SUPPORTED_OUTPUT_FMT[instructions.fmt];
    if (format) {
        return metadata.format === format;
    }

    return false;
}

function isExpectedSize(metadata, instructions) {
    const dimension = metadata.pageGeometry;
    if (instructions.width && instructions.height) {
        // tested in test-worker/test/asset-compute/worker/post-skip-jpg-resize

        // TODO: we don't know the aspect ratio so this is an optimistic check (trusting the worker)
        //       by just looking that just one is right, without knowing which one (||)
        return dimension.width === instructions.width || dimension.height === instructions.height;

    } else if (instructions.width) {
        // tested in test-worker/test/asset-compute/worker/post-skip-jpg-resize-width

        // TODO: this is an optimistic check omitting validating height is in the right aspect ratio.
        //       doing this would requiring reading the original source file dimensions which we
        //       would like to avoid (extra time). for now we trust the worker
        return dimension.width === instructions.width;

    } else if (instructions.height) {
        // tested in test-worker/test/asset-compute/worker/post-skip-jpg-resize-height

        // TODO: this is an optimistic check omitting validating width is in the right aspect ratio.
        //       doing this would requiring reading the original source file dimensions which we
        //       would like to avoid (extra time). for now we trust the worker
        return dimension.height === instructions.height;
    }

    // if no width or height is set, we assume nothing to be done,
    // as rendition should be original size which we do not know here
    return true;
}

function hasJpegQuality(metadata, instructions) {
    if (metadata.format === "JPEG" && instructions.quality) {
        return metadata.quality === instructions.quality;
    }
    // if instructions do not request it, we accept any and assume it
    return true;
}

/**
 * Returns updated rendition instructions for the worker callback processing if needed
 * or undefined if no changes are required.
 */
async function prepareImagePostProcess(rendition, options) {
    const instructions = rendition.instructions;

    if (instructions.fmt && isSupportedOutputFormat(instructions.fmt)) {

        const workerName = new OpenwhiskActionName().name;

        const supportedWorkerFormats =
            options.supportedRenditionFormats
            || DEFAULT_WORKER_SUPPORTED_OUTPUT_FMT;

        // in case the worker cannot generate the final rendition format itself, we have to do it via post-processing
        if (!supportedWorkerFormats.includes(instructions.fmt)) {

            // worker-flite: do not run flite at all by not adjusting fmt for callback
            // (a fmt it does not support) so that everything will happen in post-processing
            if (workerName === "worker-flite") {
                rendition._forceImagePostProcess = true;
                return;
            }

            // ...and tell the worker to generate a different intermediate format it can do
            // find first format that is supported (worker defines priority order)
            const newFormat = supportedWorkerFormats.find(fmt => SUPPORTED_INPUT_FMT.includes(fmt));
            if (!newFormat) {
                throw new GenericError(
                    "Worker does not support generating a compatible image format. " +
                    `Requested: ${SUPPORTED_INPUT_FMT} Supported by worker: ${supportedWorkerFormats}`,
                    "prepare_image_post_process"
                );
            }

            console.log(`post-processing: adjusted fmt for worker callback: '${instructions.fmt}' -> '${newFormat}'`);

            rendition._forceImagePostProcess = true;

            return Object.assign({}, instructions, { fmt: newFormat });
        }
    }

    // return undefined if no instruction change needed
}

/**
 * Returns true if the (intermediate) rendition needs image post processing.
 */
async function needsImagePostProcess(rendition, source) {
    // need to look at the original instructions for the final output,
    // not the ones for the worker callback adjusted by prepareImagePostProcess()
    const instructions = rendition.originalInstructions;

    // verify if the requested format is one we can output from post-processing
    if (!isSupportedOutputFormat(instructions.fmt)) {

        // if worker skipped AND we can't handle the output format, it effectively means
        // the conversion is not supported and an error should be sent to the client
        // normally this should not happen with proper worker routing
        if (rendition.postProcess && rendition.postProcess.skippedProcessing) {
            console.log(`Error: failing post-processing because neither the worker nor image post-processing support the output format. This indicates an incorrect worker routing.`);
            throw new RenditionFormatUnsupportedError(`Format ${instructions.fmt} is not supported for ${source.extension} files`);
        }

        // otherwise it is a non-image format etc., so image post-processing doesn't apply
        console.log(`skipping post-processing because output fmt '${instructions.fmt}' is not supported`);
        return false;
    }

    await logImageMagickVersion();

    // inspect intermediate rendition
    const metadata = rendition._intermediateMetadata = await getImageMetadata(rendition.path);

    // if preparePostProcess() already determined we need post-processing
    // note: do this after reading the metadata as it is required later
    if (rendition._forceImagePostProcess) {
        return true;
    }

    // check if it can read the intermediate rendition
    if (!isSupportedInputFormat(metadata.format)) {
        console.log(`Error: failing post-processing because intermediate rendition format '${metadata.format}' is not supported. The worker callback might have generated an incorrect result.`);
        throw new RenditionFormatUnsupportedError(`Format ${instructions.fmt} is not supported for ${source.extension} files`);
    }

    // check if there is an instruction that definitely needs post processing
    // fast check first, which does not requiring reading image
    if (hasExtraInstructions(instructions)) {
        console.log("running post-processing because instructions require it");
        return true;

    } else if (!isTargetFormat(metadata, instructions)) {
        console.log("running post-processing to convert to target format");
        return true;

    } else if (!isExpectedSize(metadata, instructions)) {
        console.log("running post-processing to resize");
        return true;

    } else if (!hasJpegQuality(metadata, instructions)) {
        console.log("running post-processing to set jpg quality");
        return true;
    }

    console.log("skipping post-processing because intermediate rendition meets the target");
    return false;
}

// ----------------------------- image conversion -----------------

async function logImageMagickVersion() {
    const { stdout } = await exec("identify --version");
    console.log(".....................................................................................................");
    console.log(stdout.toString().trim());
    console.log(".....................................................................................................");
}

async function read(infile) {
    // for pdfs and multi-page docs/images, take the first one only
    return gm(`${infile}[0]`);
}

function getImageSize(metadata) {
    // The orientation corresponds to the TIFF orientation tag which ranges fromn 1 to 8
    // Values 5 to 8 require a swap of width and height
    // See https://www.awaresystems.be/imaging/tiff/tifftags/orientation.html or
    // https://www.adobe.io/content/dam/udp/en/open/standards/tiff/TIFF6.pdf
    if (CHANGE_ORIENTATION_LIST.includes(metadata.orientation)) {
        return new Dimensions(metadata.pageGeometry.height, metadata.pageGeometry.width);
    } else {
        return new Dimensions(metadata.pageGeometry);
    }
}
async function applyWatemark(img, intermediateRendition, rendition, directories) {
    const instructions = rendition.instructions;
    const targetBoundingBox = new Dimensions(instructions.width, instructions.height);

    const watermarkScale = instructions.watermark.scale || 1.0;
    // determine image dimensions
    const imageSize = getImageSize(intermediateRendition._intermediateMetadata);

    const watermarkSource = instructions.watermark.image;
    // download watermark
    if (!watermarkSource) {
        // TODO: needs a new client error InvalidRenditionInstructions or the like
        throw new GenericError(`Missing watermark.image in instructions : ${JSON.stringify(instructions)}`, "image_post_process");
    }
    const asset = await getAsset(watermarkSource, directories.in, WATERMARK_NAME);
    // TODO: infuture should we enforce that watermark is a png ?
    // TODO: infuture handle same watermark png across multiple renditions
    const watermarkSize = new Dimensions(await gm(asset.path).size());

    // calculate target sizes
    const targetSize = imageSize.fitBoundingBox(targetBoundingBox, true);
    const watermarkTargetSize = watermarkSize.fitBoundingBox(targetSize).scale(watermarkScale);

    img.draw([`gravity Center image Over 0,0 ${watermarkTargetSize.width},${watermarkTargetSize.height} "${asset.path}"`]);
}

async function applyOperations(img, intermediateRendition, rendition, directories) {
    const instructions = rendition.instructions;

    if (intermediateRendition._intermediateMetadata.format === "SVG") {
        img = convertSvg(img, instructions);
    }

<<<<<<< HEAD
    if (intermediateRendition._intermediateMetadata.format === "SVG") {
        // contrary to other supported formats, SVG is a vector format needing some special handling
        img = convertSvg(img, instructions);
    } else {
        // raster
        if(intermediateRendition._intermediateMetadata.alpha){
            // handle alpha channel - transparency if any
            img = handleTransparency(img, instructions.fmt);
        }
    }

=======
>>>>>>> 73adc316
    // handle exif orientation
    // MUST happen before img.resize() for orientation 5 to 8 (otherwise width & height must be swapped)
    // not using img.autoOrient() because that does -strip which strips the entire exif metadata
    // but we only want to remove the exif Orientation flag which we simply unset
    img.out("-auto-orient");
    img.out("-orient");
    img.out("Undefined");

    if (instructions.crop) {
        const { x, y, w, h } = instructions.crop;
        img.crop(w, h, x, y);
    }

    if (instructions.width || instructions.height) {
        // set ">" to prevent upscaling
        // docs: https://www.imagemagick.org/script/command-line-processing.php#geometry
        img.resize(instructions.width || null, instructions.height || null, ">");
    }

    if (typeof instructions.watermark === 'object') {
        await applyWatemark(img, intermediateRendition, rendition, directories);
    }
}

async function applyOutputProperties(img, instructions) {
    // for reproducible png files
    if (instructions.fmt === "png") {
        img.define("png:exclude-chunks=date");
    }

    if (instructions.fmt === "tif" || instructions.fmt === "tiff") {
        // to keep same compression as initial file (e.g. for png -> tiff)
        img.define("tiff:preserve-compression=true");
    }

    if (instructions.jpegSize && (instructions.fmt === "jpg" || instructions.fmt === "jpeg")) {
        // From http://www.imagemagick.org/Usage/formats/#jpg
        // As of IM v6.5.8-2 you can specify a maximum output filesize for the JPEG image.
        img.define(`jpeg:extent=${instructions.jpegSize}`);
    }

    if (instructions.fmt === "webp") {
        // webp is most useful with lossy compression
        img.define("webp:lossless=false");
    }

    // Most asset compute renditions are used in digital display context (web, screens), where RGB is required
    img.colorspace('sRGB');

    if (instructions.quality) {
        img.quality(instructions.quality);
    }

    // From http://www.graphicsmagick.org/GraphicsMagick.html#details-interlace (true for imagemagick also)
    // Use Line to create an interlaced PNG or GIF or progressive JPEG image.
    if (instructions.interlace === true) {
        img.interlace('Line');
    }

    // From http://www.graphicsmagick.org/GraphicsMagick.html#details-density (true for imagemagick also)
    // The density option is an attribute and does not alter the underlying raster image.
    // It may be used to adjust the rendered size for desktop publishing purposes by adjusting the scale applied to the pixels.
    // To resize the image so that it is the same size at a different resolution, use the -resample option.

    // From http://www.graphicsmagick.org/GraphicsMagick.html#details-units
    // The units of image resolution
    // Choose from: Undefined, PixelsPerInch, or PixelsPerCentimeter. This option is normally used in conjunction with the -density option.
    if (instructions.dpi) {
        img.units('pixelsperinch');
        if (typeof instructions.dpi === 'object') {
            const { xdpi, ydpi } = instructions.dpi;
            img.density(xdpi, ydpi);
        } else {
            img.density(instructions.dpi, instructions.dpi);
        }
    }

    // http://www.graphicsmagick.org/GraphicsMagick.html#details-resample (true for imagemagick also)
    // Resize the image so that its rendered size remains the same as the original at the specified target resolution.
    // Either the current image resolution units or the previously set with -units are used to interpret the argument.
    // For example, if a 300 DPI image renders at 3 inches by 2 inches on a 300 DPI device, when the image has been
    // resampled to 72 DPI, it will render at 3 inches by 2 inches on a 72 DPI device.
    // Note that only a small number of image formats (e.g. JPEG, PNG, and TIFF) are capable of storing the image resolution.
    // For formats which do not support an image resolution, the original resolution of the image must be specified via -density
    // on the command line prior to specifying the resample resolution.
    if (instructions.convertToDpi) {
        img.units('pixelsperinch');
        if (typeof instructions.convertToDpi === 'object') {
            const { xdpi, ydpi } = instructions.convertToDpi;
            img.resample(xdpi, ydpi);
        } else {
            img.resample(instructions.convertToDpi, instructions.convertToDpi);
        }
    }

    // for tests only, to be able to easily detect if post processing ran or not
    if (process.env.SDK_POST_PROCESSING_TEST_MODE) {
        img.set("comment", "Generated by Adobe Asset Compute SDK post-processing.");
    }
}

async function write(img, outfile) {
    const args = img.args();
    // fix command to include output filename
    if (args[args.length - 1] === "-") {
        args[args.length - 1] = outfile;
    }
    // quote args that include whitespaces - even if this is just for logging, it looks weird
    for (let i = 0; i < args.length; i++) {
        if (typeof args[i] === "string" && args[i].includes(" ")) {
            args[i] = `'${args[i]}'`;
        }
    }

    console.log("imagemagick command:", args.join(" "));

    const start = new Date();

    try {
        // actual work will happen inside here as imagemagick only gets invoked upon gm.write()
        await img.write(outfile);
    } finally {
        console.log(`imagemagick command took ${new Date() - start} msec`);
    }
}

/**
 * Runs image post processing on the (intermediate) rendition, to create the final rendition.
 * @param {Rendition} intermediateRendition existing intermediate rendition created by the worker callback
 * @param {Rendition} rendition final rendition to write to, including instructions
 * @param {Object} directories working directories of the current activation
 */
async function imagePostProcess(intermediateRendition, rendition, directories) {

    const img = await read(intermediateRendition.path);
    img.setFormat(rendition.instructions.fmt);

    await applyOperations(img, intermediateRendition, rendition, directories);

    await applyOutputProperties(img, rendition.instructions);

    await write(img, rendition.path);
}

function convertSvg(img, instructions) {
<<<<<<< HEAD
    // ImageMagick automatically keeps aspect ratio
    // Only using width because ImageMagick will use the smallest value whether it be width or height
    const width = instructions.width || 400;

    img = handleTransparency(img, instructions.fmt);

    // some svgs have no size (only percentage width/height), so we scale them to our target size
    img.in("-size", `${width}`);
    return img;
}

function handleTransparency(img, fmt){
    if (FORMAT_SUPPORTS_TRANSPARENCY[fmt]) {
        img.background("rgba(0, 0, 0, 0.0)"); // Keep transparency
    } else {
        img.background(DEFAULT_BACKGROUND_COLOR); // Change tranparency background to default background color 
    }
    img.flatten();  // forces the image on its background to "commit" the background
  
=======

    // Note RSVG is the converter here currently 2020/10/22 causing differences between normal Imagemagic use
    // Future - allow an instruction to define what color should be converted to transparent

    // ImageMagick automatically keeps aspect ratio
    // Only using width because ImageMagick will use the smallest value whether it be width or height
    const width = instructions.width || SVG_DEFAULT_WIDTH;
    const fmt = instructions.fmt;

    if (NON_ALPHA_FMT.includes(fmt)) {
        img.background("rgb(255,255,255)"); // Change transparency to white
        img.flatten(); // forces the image on its background
    } else {
        img.background("rgba(0, 0, 0, 0.0)"); // Keep transparency
    }

    // some svgs have no size (only percentage width/height), so we scale them to our target size
    img.in("-size", `${width}`); // 2020-11-10 img.rawSize() will not be applied at the correct time and the SVG will be upscaled resulting in a fuzzy final rendition
>>>>>>> 73adc316
    return img;
}

module.exports = {
    prepareImagePostProcess,
    needsImagePostProcess,
    imagePostProcess
};<|MERGE_RESOLUTION|>--- conflicted
+++ resolved
@@ -40,19 +40,11 @@
 // Note: order is important and defines priority for intermediate format - first entry will be most preferred
 const SUPPORTED_INPUT_TYPES = {
     "TIFF": "tif",  // most preferred format as it allows to preserve many features
-<<<<<<< HEAD
-    "PNG": "png",  // lossless over
-    "JPEG": "jpg",  // ..lossy
-    "GIF": "gif",  // (should never get here in practice)
-    "BMP": "bmp",
-    "SVG": "svg"
-=======
     "PNG" : "png",  // lossless over
     "JPEG": "jpg",  // ..lossy
     "GIF" : "gif",  // (should never get here in practice)
     "BMP" : "bmp",
     "SVG" : "svg"
->>>>>>> 73adc316
 };
 const SUPPORTED_INPUT_FORMAT_IMAGEMAGICK = Object.keys(SUPPORTED_INPUT_TYPES);
 const SUPPORTED_INPUT_FMT = Object.values(SUPPORTED_INPUT_TYPES);
@@ -347,11 +339,6 @@
     const instructions = rendition.instructions;
 
     if (intermediateRendition._intermediateMetadata.format === "SVG") {
-        img = convertSvg(img, instructions);
-    }
-
-<<<<<<< HEAD
-    if (intermediateRendition._intermediateMetadata.format === "SVG") {
         // contrary to other supported formats, SVG is a vector format needing some special handling
         img = convertSvg(img, instructions);
     } else {
@@ -361,9 +348,7 @@
             img = handleTransparency(img, instructions.fmt);
         }
     }
-
-=======
->>>>>>> 73adc316
+  
     // handle exif orientation
     // MUST happen before img.resize() for orientation 5 to 8 (otherwise width & height must be swapped)
     // not using img.autoOrient() because that does -strip which strips the entire exif metadata
@@ -509,15 +494,14 @@
 }
 
 function convertSvg(img, instructions) {
-<<<<<<< HEAD
     // ImageMagick automatically keeps aspect ratio
     // Only using width because ImageMagick will use the smallest value whether it be width or height
     const width = instructions.width || 400;
 
     img = handleTransparency(img, instructions.fmt);
 
-    // some svgs have no size (only percentage width/height), so we scale them to our target size
-    img.in("-size", `${width}`);
+     // some svgs have no size (only percentage width/height), so we scale them to our target size
+    img.in("-size", `${width}`); // 2020-11-10 img.rawSize() will not be applied at the correct time and the SVG will be upscaled resulting in a fuzzy final rendition
     return img;
 }
 
@@ -529,26 +513,6 @@
     }
     img.flatten();  // forces the image on its background to "commit" the background
   
-=======
-
-    // Note RSVG is the converter here currently 2020/10/22 causing differences between normal Imagemagic use
-    // Future - allow an instruction to define what color should be converted to transparent
-
-    // ImageMagick automatically keeps aspect ratio
-    // Only using width because ImageMagick will use the smallest value whether it be width or height
-    const width = instructions.width || SVG_DEFAULT_WIDTH;
-    const fmt = instructions.fmt;
-
-    if (NON_ALPHA_FMT.includes(fmt)) {
-        img.background("rgb(255,255,255)"); // Change transparency to white
-        img.flatten(); // forces the image on its background
-    } else {
-        img.background("rgba(0, 0, 0, 0.0)"); // Keep transparency
-    }
-
-    // some svgs have no size (only percentage width/height), so we scale them to our target size
-    img.in("-size", `${width}`); // 2020-11-10 img.rawSize() will not be applied at the correct time and the SVG will be upscaled resulting in a fuzzy final rendition
->>>>>>> 73adc316
     return img;
 }
 
