/*
 * Copyright 2020 Adobe. All rights reserved.
 * This file is licensed to you under the Apache License, Version 2.0 (the "License");
 * you may not use this file except in compliance with the License. You may obtain a copy
 * of the License at http://www.apache.org/licenses/LICENSE-2.0
 *
 * Unless required by applicable law or agreed to in writing, software distributed under
 * the License is distributed on an "AS IS" BASIS, WITHOUT WARRANTIES OR REPRESENTATIONS
 * OF ANY KIND, either express or implied. See the License for the specific language
 * governing permissions and limitations under the License.
 */

'use strict';

const gm = require("./gm-promisify");
const { execSync } = require("child_process");
const fs = require("fs-extra");
const path = require("path");
const { WatermarkProcessor } = require('./watermarkProcessor');

// Returns a temporary file name with the specified extension
function tempFileName(fmt) {
    const date = new Date();
    const milli = date.getTime();
    const tmpFile = `sdk-postprocess-${milli}.${fmt}`;
    return tmpFile;
}

// Gets file size
function fileSize(file) {
    const stats = fs.statSync(file);
    return stats.size;
}

// Basic image operations
function processBasicImageOperations(img, instructions) {
    console.log('Processing rendition... ');

    // for reproducible png files
    img = img.define("png:exclude-chunks=date");

    if (instructions.crop) {
        const crop = instructions.crop;
        img = img.crop(crop.w, crop.h, crop.x, crop.y);
    }

    if (instructions.width || instructions.height) {
        img = img.resize(instructions.width || null, instructions.height || null);
    }

    if (instructions.quality) {
        img = img.quality(instructions.quality);
    }

    // From http://www.graphicsmagick.org/GraphicsMagick.html#details-interlace (true for imagemagick also)
    // Use Line to create an interlaced PNG or GIF or progressive JPEG image.
    if (instructions.interlace === true) {
        img = img.interlace('Line');
    }

    // From http://www.graphicsmagick.org/GraphicsMagick.html#details-density (true for imagemagick also)
    // The density option is an attribute and does not alter the underlying raster image.
    // It may be used to adjust the rendered size for desktop publishing purposes by adjusting the scale applied to the pixels.
    // To resize the image so that it is the same size at a different resolution, use the -resample option.

    // From http://www.graphicsmagick.org/GraphicsMagick.html#details-units
    // The units of image resolution
    // Choose from: Undefined, PixelsPerInch, or PixelsPerCentimeter. This option is normally used in conjunction with the -density option.
    if (instructions.dpi) {
        img = img.units('pixelsperinch');
        if (typeof instructions.dpi === 'object') {
            const { xdpi, ydpi } = instructions.dpi;
            img = img.density(xdpi, ydpi);
        } else {
            img = img.density(instructions.dpi, instructions.dpi);
        }
    }

    // http://www.graphicsmagick.org/GraphicsMagick.html#details-resample (true for imagemagick also)
    // Resize the image so that its rendered size remains the same as the original at the specified target resolution.
    // Either the current image resolution units or the previously set with -units are used to interpret the argument.
    // For example, if a 300 DPI image renders at 3 inches by 2 inches on a 300 DPI device, when the image has been
    // resampled to 72 DPI, it will render at 3 inches by 2 inches on a 72 DPI device.
    // Note that only a small number of image formats (e.g. JPEG, PNG, and TIFF) are capable of storing the image resolution.
    // For formats which do not support an image resolution, the original resolution of the image must be specified via -density
    // on the command line prior to specifying the resample resolution.
    if (instructions.convertToDpi) {
        img.units('pixelsperinch');
        if (typeof instructions.convertToDpi === 'object') {
            const { xdpi, ydpi } = instructions.convertToDpi;
            img = img.resample(xdpi, ydpi);
        } else {
            img = img.resample(instructions.convertToDpi, instructions.convertToDpi);
        }
    }

    console.log('Processing rendition... Done!');
    return img;
}

<<<<<<< HEAD
async function processWatermark(img, renditionInstructions, outdir) {
    console.log('Processing watermark...');

    const watermarkProcessor = new WatermarkProcessor(renditionInstructions);
    const resizedWatermarkPath = renditionInstructions.watermark.name ? path.join(outdir, 'resized-'+ renditionInstructions.watermark.name)
        : path.join(outdir, 'resized-'+ path.basename(renditionInstructions.watermark.path));

    try {
        await watermarkProcessor.fitWatermark(resizedWatermarkPath);
    } catch(err) {
        console.error('Error while resizing watermark to rendition dimensions', err);
        // throw err; or should we revert to using original watermark as is i.e use renditionInstructions.watermark.path ?
    }
    
    // 2. resizedWatermarkPath has new watermark to be applied onto infile

    const placement = renditionInstructions.watermark.placement || 'Center';
    img.gravity(placement);
    img.composite(resizedWatermarkPath);

    console.log('Processing watermark... Done!');
    return img;
}

async function applyImageOperations(img, instructions, operations, outdir){
    if(operations.basicProcessing) {
        img = processBasicImageOperations(img, instructions);
    }

    if(operations.watermarking) {
        if(instructions.watermark && typeof instructions.watermark === 'object'){
            // img = processWatermark(img, instructions.watermark);
            img = await processWatermark(img, instructions, outdir);
        }
    }

    if(process.env.ASSET_COMPUTE_NO_METADATA_IN_IMG || operations.removeMetadata){
        // removes profile and comments, for reproduceable images (for binary file comparision)
        console.log('Removing profile and metadata from rendition');
        img = img.strip();
    }
=======
function applyImageOperations(img, instructions){
    img = processBasicImageOperations(img, instructions);

    // TODO: inject watermarking

    // if (process.env.ASSET_COMPUTE_NO_METADATA_IN_IMG){
    //     // removes profile and comments, for reproduceable images (for binary file comparision)
    //     console.log('Removing profile and metadata from rendition');
    //     img = img.strip();
    // }

>>>>>>> cc9272eb
    return img;
}


async function logImageMagickVersion() {
    const version = execSync("identify --version");
    console.log(version.toString());
}

<<<<<<< HEAD
async function imageProcess(infile, outfile, instructions , operations=null) {
=======
async function imageProcess(infile, outfile, instructions) {
>>>>>>> cc9272eb
    console.log(`Processing image ${outfile} using default image processing engine (image processing library)...`);

    await logImageMagickVersion();
    const outdir = path.dirname(outfile);
    const renditionName = path.basename(outfile);
    // for pdfs and multi-page docs/images, take the first one only
    let img = gm(`${infile}[0]`);

<<<<<<< HEAD
    const selectedOperations = operations || DEFAULT_OPERATIONS;
    img = await applyImageOperations(img, instructions, selectedOperations, outdir);

    return new Promise(function (resolve, reject) {
        img.write(outfile,
            function (err) {
                if (err) {
                    console.log("FAILURE of rendition processing using image processing lib (imagemagick)", renditionName);
                    console.error("failed conversion:", err);
                    reject(`conversion using image processing lib (imagemagick) failed: ${err.message}, code: ${err.code}, signal: ${err.signal}`);
                } else {
                    // If we specified jpegSize for JPEG output we need to verify that the size does not exceed that
                    const size = fileSize(outfile);
                    if (instructions.fmt === "jpg" && instructions.jpegSize && size > instructions.jpegSize) {
                        const newImg = gm(outfile);

                        // From http://www.imagemagick.org/Usage/formats/#jpg
                        // As of IM v6.5.8-2 you can specify a maximum output filesize for the JPEG image.
                        newImg.define(`jpeg:extent=${instructions.jpegSize}`);
                        const tmpFile = `${outdir}/${tempFileName("jpg")}`;
                        newImg.write(tmpFile,
                            function (err) {
                                if (err) {
                                    console.log("FAILURE of rendition processing (fmt=jpg) using image processing lib (imagemagick)", renditionName);
                                    console.error("failed conversion:", err);
                                    reject(`cconversion using image processing lib (imagemagick) failed: ${err.message}, code: ${err.code}, signal: ${err.signal}`);
                                } else {
                                    fs.renameSync(tmpFile, outfile);
                                    console.log("END of rendition processing using image processing lib (imagemagick)", renditionName);
                                    resolve(true);
                                }
                            });
                    } else {
                        console.log("END of rendition processing using image processing lib (imagemagick)", renditionName);
                        resolve(true);
                    }
                }
            });
    });
=======
    const outdir = path.dirname(outfile);
    const renditionName = path.basename(outfile);

    // for pdfs and multi-page docs/images, take the first one only
    let img = gm(`${infile}[0]`);

    img = applyImageOperations(img, instructions);

    try {
        await img.write(outfile);
    } catch (err) {
        console.log("FAILURE of rendition processing using image processing lib (imagemagick)", renditionName);
        console.error("failed conversion:", err);
        throw new Error(`conversion using image processing lib (imagemagick) failed: ${err.message}, code: ${err.code}, signal: ${err.signal}`);
    }

    // If we specified jpegSize for JPEG output we need to verify that the size does not exceed that
    const size = fileSize(outfile);
    if (instructions.fmt === "jpg" && instructions.jpegSize && size > instructions.jpegSize) {
        const newImg = gm(outfile);

        // From http://www.imagemagick.org/Usage/formats/#jpg
        // As of IM v6.5.8-2 you can specify a maximum output filesize for the JPEG image.
        newImg.define(`jpeg:extent=${instructions.jpegSize}`);
        const tmpFile = `${outdir}/${tempFileName("jpg")}`;

        try {
            await newImg.write(tmpFile);
        } catch (err) {
            console.log("FAILURE of rendition processing (fmt=jpg) using image processing lib (imagemagick)", renditionName);
            console.error("failed conversion:", err);
            throw new Error(`cconversion using image processing lib (imagemagick) failed: ${err.message}, code: ${err.code}, signal: ${err.signal}`);
        }

        fs.renameSync(tmpFile, outfile);
    }

    console.log("END of rendition processing using image processing lib (imagemagick)", renditionName);
>>>>>>> cc9272eb
}

module.exports = imageProcess;<|MERGE_RESOLUTION|>--- conflicted
+++ resolved
@@ -98,7 +98,6 @@
     return img;
 }
 
-<<<<<<< HEAD
 async function processWatermark(img, renditionInstructions, outdir) {
     console.log('Processing watermark...');
 
@@ -140,19 +139,6 @@
         console.log('Removing profile and metadata from rendition');
         img = img.strip();
     }
-=======
-function applyImageOperations(img, instructions){
-    img = processBasicImageOperations(img, instructions);
-
-    // TODO: inject watermarking
-
-    // if (process.env.ASSET_COMPUTE_NO_METADATA_IN_IMG){
-    //     // removes profile and comments, for reproduceable images (for binary file comparision)
-    //     console.log('Removing profile and metadata from rendition');
-    //     img = img.strip();
-    // }
-
->>>>>>> cc9272eb
     return img;
 }
 
@@ -162,11 +148,7 @@
     console.log(version.toString());
 }
 
-<<<<<<< HEAD
 async function imageProcess(infile, outfile, instructions , operations=null) {
-=======
-async function imageProcess(infile, outfile, instructions) {
->>>>>>> cc9272eb
     console.log(`Processing image ${outfile} using default image processing engine (image processing library)...`);
 
     await logImageMagickVersion();
@@ -175,54 +157,8 @@
     // for pdfs and multi-page docs/images, take the first one only
     let img = gm(`${infile}[0]`);
 
-<<<<<<< HEAD
     const selectedOperations = operations || DEFAULT_OPERATIONS;
     img = await applyImageOperations(img, instructions, selectedOperations, outdir);
-
-    return new Promise(function (resolve, reject) {
-        img.write(outfile,
-            function (err) {
-                if (err) {
-                    console.log("FAILURE of rendition processing using image processing lib (imagemagick)", renditionName);
-                    console.error("failed conversion:", err);
-                    reject(`conversion using image processing lib (imagemagick) failed: ${err.message}, code: ${err.code}, signal: ${err.signal}`);
-                } else {
-                    // If we specified jpegSize for JPEG output we need to verify that the size does not exceed that
-                    const size = fileSize(outfile);
-                    if (instructions.fmt === "jpg" && instructions.jpegSize && size > instructions.jpegSize) {
-                        const newImg = gm(outfile);
-
-                        // From http://www.imagemagick.org/Usage/formats/#jpg
-                        // As of IM v6.5.8-2 you can specify a maximum output filesize for the JPEG image.
-                        newImg.define(`jpeg:extent=${instructions.jpegSize}`);
-                        const tmpFile = `${outdir}/${tempFileName("jpg")}`;
-                        newImg.write(tmpFile,
-                            function (err) {
-                                if (err) {
-                                    console.log("FAILURE of rendition processing (fmt=jpg) using image processing lib (imagemagick)", renditionName);
-                                    console.error("failed conversion:", err);
-                                    reject(`cconversion using image processing lib (imagemagick) failed: ${err.message}, code: ${err.code}, signal: ${err.signal}`);
-                                } else {
-                                    fs.renameSync(tmpFile, outfile);
-                                    console.log("END of rendition processing using image processing lib (imagemagick)", renditionName);
-                                    resolve(true);
-                                }
-                            });
-                    } else {
-                        console.log("END of rendition processing using image processing lib (imagemagick)", renditionName);
-                        resolve(true);
-                    }
-                }
-            });
-    });
-=======
-    const outdir = path.dirname(outfile);
-    const renditionName = path.basename(outfile);
-
-    // for pdfs and multi-page docs/images, take the first one only
-    let img = gm(`${infile}[0]`);
-
-    img = applyImageOperations(img, instructions);
 
     try {
         await img.write(outfile);
@@ -254,7 +190,7 @@
     }
 
     console.log("END of rendition processing using image processing lib (imagemagick)", renditionName);
->>>>>>> cc9272eb
+
 }
 
 module.exports = imageProcess;