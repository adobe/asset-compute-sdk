--- conflicted
+++ resolved
@@ -403,12 +403,8 @@
 async function applyOperations(img, intermediateRendition, rendition, directories) {
     const instructions = rendition.instructions;
 
-<<<<<<< HEAD
     if (intermediateRendition._intermediateMetadata.format === "SVG") {
         // contrary to other supported formats, SVG is a vector format needing some special handling
-=======
-    if (intermediateRendition._intermediateMetadata.FileType === "SVG") {
->>>>>>> d304c25e
         img = convertSvg(img, instructions);
     } else {
         // raster
@@ -564,12 +560,6 @@
 }
 
 function convertSvg(img, instructions) {
-<<<<<<< HEAD
-=======
-    // Note RSVG is the converter here currently 2020/10/22 causing differences between normal Imagemagic use
-    // Future - allow an instruction to define what color should be converted to transparent
-
->>>>>>> d304c25e
     // ImageMagick automatically keeps aspect ratio
     // Only using width because ImageMagick will use the smallest value whether it be width or height
     const width = instructions.width || SVG_DEFAULT_WIDTH;
