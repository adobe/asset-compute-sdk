/*
 * Copyright 2020 Adobe. All rights reserved.
 * This file is licensed to you under the Apache License, Version 2.0 (the "License");
 * you may not use this file except in compliance with the License. You may obtain a copy
 * of the License at http://www.apache.org/licenses/LICENSE-2.0
 *
 * Unless required by applicable law or agreed to in writing, software distributed under
 * the License is distributed on an "AS IS" BASIS, WITHOUT WARRANTIES OR REPRESENTATIONS
 * OF ANY KIND, either express or implied. See the License for the specific language
 * governing permissions and limitations under the License.
 */

'use strict';

const { OpenwhiskActionName, GenericError, RenditionFormatUnsupportedError } = require('@adobe/asset-compute-commons');

const util = require('util');
const exec = util.promisify(require('child_process').exec);

const { getAsset } = require('../storage');
const { Dimensions } = require("./math");
const gm = require("./gm-promisify");

const WATERMARK_NAME = 'watermark.png';
// list of supported output formats
// maps our fmt ('png') to imagemagick format ('PNG') https://imagemagick.org/script/formats.php
const SUPPORTED_OUTPUT_FMT = {
    "png": "PNG",
    "jpg": "JPEG",
    "jpeg": "JPEG",
    "tif": "TIFF",
    "tiff": "TIFF",
    "gif": "GIF",
    "webp": "WEBP"
};

// list of supported input formats (intermediate rendition)
// maps imagemagick format ('PNG') https://imagemagick.org/script/formats.php to our fmt ('png')
// Note: order is important and defines priority for intermediate format - first entry will be most preferred
const SUPPORTED_INPUT_TYPES = {
    "TIFF": "tif",  // most preferred format as it allows to preserve many features
    "PNG": "png",  // lossless over
    "JPEG": "jpg",  // ..lossy
    "GIF": "gif",  // (should never get here in practice)
    "BMP": "bmp",
    "SVG": "svg"
};
const SUPPORTED_INPUT_FORMAT_IMAGEMAGICK = Object.keys(SUPPORTED_INPUT_TYPES);
const SUPPORTED_INPUT_FMT = Object.values(SUPPORTED_INPUT_TYPES);
const DEFAULT_WORKER_SUPPORTED_OUTPUT_FMT = [
    "png"
];

<<<<<<< HEAD
// NOTE: this is a temporary solution until workers have been updated to set options.supportedRenditionFormats
const WORKER_SUPPORTED_OUTPUT_FMT = {
    // https://git.corp.adobe.com/nui/worker-flite/blob/0e6dbe1e68ad9f226658bea3f7ba74c27a70073f/action/worker.js#L176
    // https://git.corp.adobe.com/nui/core/blob/5e1dc52e950a38f93599f1095b07ae163c40dac2/lib/workers.js#L225
    "worker-flite": ["png", "jpg", "jpeg", "gif", "tif", "tiff"],

    // https://git.corp.adobe.com/varya/imagecore_main/blob/9_9_linux/camera_raw/DAM_Raw_Converter/source/main.cpp#L203-L224
    // https://git.corp.adobe.com/nui/core/blob/5e1dc52e950a38f93599f1095b07ae163c40dac2/lib/workers.js#L142
    "worker-cameraraw": ["jpg", "jpeg", "tif", "tiff"],

    // https://git.corp.adobe.com/nui/worker-pie/blob/925d73ad1abcb1eb7c6755eb544908250494bc11/action/worker.js#L58
    // https://git.corp.adobe.com/nui/core/blob/5e1dc52e950a38f93599f1095b07ae163c40dac2/lib/workers.js#L180
    "worker-pie": ["png", "jpg", "jpeg", "gif", "tif", "tiff", "psd"],
    "worker-pie-large": ["png", "jpg", "jpeg", "gif", "tif", "tiff", "psd"],

    // https://git.corp.adobe.com/nui/worker-ffmpeg/blob/40ee89d248b03bb3a6c18f4b41288f9ef456a147/action/worker.js#L28
    // https://git.corp.adobe.com/nui/core/blob/5e1dc52e950a38f93599f1095b07ae163c40dac2/lib/workers.js#L200
    "worker-ffmpeg": ["png", "jpg", "jpeg", "gif", "tif", "tiff"],

    // https://git.corp.adobe.com/nui/worker-libreoffice/blob/master/action/worker.sh#L12
    // https://git.corp.adobe.com/nui/core/blob/5e1dc52e950a38f93599f1095b07ae163c40dac2/lib/workers.js#L195
    "worker-libreoffice": ["png"],

    // https://git.corp.adobe.com/nui/worker-pdfrasterizer/blob/f939ab6f145ec698e0ccd37dd4a0b502a68c1fab/action/worker.sh#L110
    // https://git.corp.adobe.com/nui/core/blob/5e1dc52e950a38f93599f1095b07ae163c40dac2/lib/workers.js#L213
    "worker-pdfrasterizer": ["png"],

    // ---------------------------------------------------------------
    // below workers give us whatever is embedded as thumbnail format
    // and it does not matter which fmt they are instructed to do (but the array must not be empty)

    // https://git.corp.adobe.com/nui/worker-indesign/blob/6e97be7b0cd25d9eaf624d3a8200a1375abebad5/worker.js#L114
    // per spec the embeded thumbnails in xmpGImg:format can only be JPEG (?)
    //    https://github.com/adobe/xmp-docs/blob/master/XMPNamespaces/XMPDataTypes/Thumbnails.md
    // https://git.corp.adobe.com/nui/core/blob/5e1dc52e950a38f93599f1095b07ae163c40dac2/lib/workers.js#L218
    "worker-indesign": ["jpg"],

    // https://git.corp.adobe.com/nui/worker-dcx/blob/605cd388ced64c8dfd789b40a51140ccc42be504/worker.js#L125
    // https://git.corp.adobe.com/nui/core/blob/5e1dc52e950a38f93599f1095b07ae163c40dac2/lib/workers.js#L169
    "worker-dcx": ["png"],
    "worker-sdk": ["png", "jpg", "jpeg", "gif", "tif", "tiff"]
};

=======
>>>>>>> 658b0503
// list of post processing instructions
//
// EXTRA_INSTRUCTIONS includes the ones that only post processing can handle,
// so if they are present, post processing will run regardless of what the worker
// itself might have generated already
//
// we also handle the following, but these could be handled by
// the worker already - which is checked dynamically below
//   fmt      - isTargetFormat()
//   width    - isExpectedSize()
//   height   - isExpectedSize()
//   quality  - hasJpegQuality()

const EXTRA_INSTRUCTIONS = new Set([
    "crop",
    "jpegSize",
    "interlace",
    "dpi",
    "convertToDpi",
    "watermark"
]);

const CHANGE_ORIENTATION_LIST = ["LeftTop", "RightTop", "RightBottom", "LeftBottom"];

function isSupportedOutputFormat(fmt) {
    return Object.keys(SUPPORTED_OUTPUT_FMT).includes(fmt);
}

function isSupportedInputFormat(format) {
    return SUPPORTED_INPUT_FORMAT_IMAGEMAGICK.includes(format);
}

function hasExtraInstructions(instructions) {
    return Object.keys(instructions).some(key => EXTRA_INSTRUCTIONS.has(key));
}

async function getImageMetadata(file) {
    const start = new Date();
    try {
        // [1x1+0+0] is a trick to avoid reading all pixels into memory, improving time for large images
        const result = await gm(`${file}[1x1+0+0]`).write("json:-");
        const json = JSON.parse(result.toString());

        // newer imagemagick returns an array (for multi-page formats), older just one object (6.8.9-9 at least)
        if (Array.isArray(json)) {
            return json[0].image;
        } else {
            return json.image;
        }
    } catch (e) {
        throw new GenericError(`Reading metadata from intermediate rendition failed: ${e.message}`);
    } finally {
        console.log(`imagemagick read metadata command took ${new Date() - start} msec`);
    }
}

function isTargetFormat(metadata, instructions) {
    const format = SUPPORTED_OUTPUT_FMT[instructions.fmt];
    if (format) {
        return metadata.format === format;
    }

    return false;
}

function isExpectedSize(metadata, instructions) {
    const dimension = metadata.pageGeometry;
    if (instructions.width && instructions.height) {
        // tested in test-worker/test/asset-compute/worker/post-skip-jpg-resize

        // TODO: we don't know the aspect ratio so this is an optimistic check (trusting the worker)
        //       by just looking that just one is right, without knowing which one (||)
        return dimension.width === instructions.width || dimension.height === instructions.height;

    } else if (instructions.width) {
        // tested in test-worker/test/asset-compute/worker/post-skip-jpg-resize-width

        // TODO: this is an optimistic check omitting validating height is in the right aspect ratio.
        //       doing this would requiring reading the original source file dimensions which we
        //       would like to avoid (extra time). for now we trust the worker
        return dimension.width === instructions.width;

    } else if (instructions.height) {
        // tested in test-worker/test/asset-compute/worker/post-skip-jpg-resize-height

        // TODO: this is an optimistic check omitting validating width is in the right aspect ratio.
        //       doing this would requiring reading the original source file dimensions which we
        //       would like to avoid (extra time). for now we trust the worker
        return dimension.height === instructions.height;
    }

    // if no width or height is set, we assume nothing to be done,
    // as rendition should be original size which we do not know here
    return true;
}

function hasJpegQuality(metadata, instructions) {
    if (metadata.format === "JPEG" && instructions.quality) {
        return metadata.quality === instructions.quality;
    }
    // if instructions do not request it, we accept any and assume it
    return true;
}

/**
 * Returns updated rendition instructions for the worker callback processing if needed
 * or undefined if no changes are required.
 */
async function prepareImagePostProcess(rendition, options) {
    const instructions = rendition.instructions;

    if (instructions.fmt && isSupportedOutputFormat(instructions.fmt)) {

        const workerName = new OpenwhiskActionName().name;

        const supportedWorkerFormats =
            options.supportedRenditionFormats
            || DEFAULT_WORKER_SUPPORTED_OUTPUT_FMT;

        // in case the worker cannot generate the final rendition format itself, we have to do it via post-processing
        if (!supportedWorkerFormats.includes(instructions.fmt)) {

            // worker-flite: do not run flite at all by not adjusting fmt for callback
            // (a fmt it does not support) so that everything will happen in post-processing
            if (workerName === "worker-flite") {
                rendition._forceImagePostProcess = true;
                return;
            }

            // ...and tell the worker to generate a different intermediate format it can do
            // find first format that is supported (worker defines priority order)
            const newFormat = supportedWorkerFormats.find(fmt => SUPPORTED_INPUT_FMT.includes(fmt));
            if (!newFormat) {
                throw new GenericError(
                    "Worker does not support generating a compatible image format. " +
                    `Requested: ${SUPPORTED_INPUT_FMT} Supported by worker: ${supportedWorkerFormats}`,
                    "prepare_image_post_process"
                );
            }

            console.log(`post-processing: adjusted fmt for worker callback: '${instructions.fmt}' -> '${newFormat}'`);

            rendition._forceImagePostProcess = true;

            return Object.assign({}, instructions, { fmt: newFormat });
        }
    }

    // return undefined if no instruction change needed
}

/**
 * Returns true if the (intermediate) rendition needs image post processing.
 */
async function needsImagePostProcess(rendition, source) {
    // need to look at the original instructions for the final output,
    // not the ones for the worker callback adjusted by prepareImagePostProcess()
    const instructions = rendition.originalInstructions;

    // verify if the requested format is one we can output from post-processing
    if (!isSupportedOutputFormat(instructions.fmt)) {

        // if worker skipped AND we can't handle the output format, it effectively means
        // the conversion is not supported and an error should be sent to the client
        // normally this should not happen with proper worker routing
        if (rendition.postProcess && rendition.postProcess.skippedProcessing) {
            console.log(`Error: failing post-processing because neither the worker nor image post-processing support the output format. This indicates an incorrect worker routing.`);
            throw new RenditionFormatUnsupportedError(`Format ${instructions.fmt} is not supported for ${source.extension} files`);
        }

        // otherwise it is a non-image format etc., so image post-processing doesn't apply
        console.log(`skipping post-processing because output fmt '${instructions.fmt}' is not supported`);
        return false;
    }

    await logImageMagickVersion();

    // inspect intermediate rendition
    const metadata = rendition._intermediateMetadata = await getImageMetadata(rendition.path);

    // if preparePostProcess() already determined we need post-processing
    // note: do this after reading the metadata as it is required later
    if (rendition._forceImagePostProcess) {
        return true;
    }

    // check if it can read the intermediate rendition
    if (!isSupportedInputFormat(metadata.format)) {
        console.log(`Error: failing post-processing because intermediate rendition format '${metadata.format}' is not supported. The worker callback might have generated an incorrect result.`);
        throw new RenditionFormatUnsupportedError(`Format ${instructions.fmt} is not supported for ${source.extension} files`);
    }

    // check if there is an instruction that definitely needs post processing
    // fast check first, which does not requiring reading image
    if (hasExtraInstructions(instructions)) {
        console.log("running post-processing because instructions require it");
        return true;

    } else if (!isTargetFormat(metadata, instructions)) {
        console.log("running post-processing to convert to target format");
        return true;

    } else if (!isExpectedSize(metadata, instructions)) {
        console.log("running post-processing to resize");
        return true;

    } else if (!hasJpegQuality(metadata, instructions)) {
        console.log("running post-processing to set jpg quality");
        return true;

    } else if (metadata.format === "SVG") {
        console.log("running post-processing to convert SVG");
        return true;
    }

    console.log("skipping post-processing because intermediate rendition meets the target");
    return false;
}

// ----------------------------- image conversion -----------------

async function logImageMagickVersion() {
    const { stdout } = await exec("identify --version");
    console.log(".....................................................................................................");
    console.log(stdout.toString().trim());
    console.log(".....................................................................................................");
}

async function read(infile) {
    // for pdfs and multi-page docs/images, take the first one only
    return gm(`${infile}[0]`);
}

function getImageSize(metadata) {
    // The orientation corresponds to the TIFF orientation tag which ranges fromn 1 to 8
    // Values 5 to 8 require a swap of width and height
    // See https://www.awaresystems.be/imaging/tiff/tifftags/orientation.html or
    // https://www.adobe.io/content/dam/udp/en/open/standards/tiff/TIFF6.pdf
    if (CHANGE_ORIENTATION_LIST.includes(metadata.orientation)) {
        return new Dimensions(metadata.pageGeometry.height, metadata.pageGeometry.width);
    } else {
        return new Dimensions(metadata.pageGeometry);
    }
}
async function applyWatemark(img, intermediateRendition, rendition, directories) {
    const instructions = rendition.instructions;
    const targetBoundingBox = new Dimensions(instructions.width, instructions.height);

    const watermarkScale = instructions.watermark.scale || 1.0;
    // determine image dimensions
    const imageSize = getImageSize(intermediateRendition._intermediateMetadata);

    const watermarkSource = instructions.watermark.image;
    // download watermark
    if (!watermarkSource) {
        // TODO: needs a new client error InvalidRenditionInstructions or the like
        throw new GenericError(`Missing watermark.image in instructions : ${JSON.stringify(instructions)}`, "image_post_process");
    }
    const asset = await getAsset(watermarkSource, directories.in, WATERMARK_NAME);
    // TODO: infuture should we enforce that watermark is a png ?
    // TODO: infuture handle same watermark png across multiple renditions
    const watermarkSize = new Dimensions(await gm(asset.path).size());

    // calculate target sizes
    const targetSize = imageSize.fitBoundingBox(targetBoundingBox, true);
    const watermarkTargetSize = watermarkSize.fitBoundingBox(targetSize).scale(watermarkScale);

    img.draw([`gravity Center image Over 0,0 ${watermarkTargetSize.width},${watermarkTargetSize.height} "${asset.path}"`]);
}

async function applyOperations(img, intermediateRendition, rendition, directories) {
    const instructions = rendition.instructions;
    // handle exif orientation
    // MUST happen before img.resize() for orientation 5 to 8 (otherwise width & height must be swapped)
    // not using img.autoOrient() because that does -strip which strips the entire exif metadata
    // but we only want to remove the exif Orientation flag which we simply unset
    img.out("-auto-orient");
    img.out("-orient");
    img.out("Undefined");

    if (instructions.crop) {
        const { x, y, w, h } = instructions.crop;
        img.crop(w, h, x, y);
    }

    if (instructions.width || instructions.height) {
        // set ">" to prevent upscaling
        // docs: https://www.imagemagick.org/script/command-line-processing.php#geometry
        img.resize(instructions.width || null, instructions.height || null, ">");
    }

    if (typeof instructions.watermark === 'object') {
        await applyWatemark(img, intermediateRendition, rendition, directories);
    }
}

async function applyOutputProperties(img, instructions) {
    // for reproducible png files
    if (instructions.fmt === "png") {
        img.define("png:exclude-chunks=date");
    }

    if (instructions.jpegSize && (instructions.fmt === "jpg" || instructions.fmt === "jpeg")) {
        // From http://www.imagemagick.org/Usage/formats/#jpg
        // As of IM v6.5.8-2 you can specify a maximum output filesize for the JPEG image.
        img.define(`jpeg:extent=${instructions.jpegSize}`);
    }

    if (instructions.fmt === "webp") {
        // webp is most useful with lossy compression
        img.define("webp:lossless=false");
    }

    // Most asset compute renditions are used in digital display context (web, screens), where RGB is required
    img.colorspace('sRGB');

    if (instructions.quality) {
        img.quality(instructions.quality);
    }

    // From http://www.graphicsmagick.org/GraphicsMagick.html#details-interlace (true for imagemagick also)
    // Use Line to create an interlaced PNG or GIF or progressive JPEG image.
    if (instructions.interlace === true) {
        img.interlace('Line');
    }

    // From http://www.graphicsmagick.org/GraphicsMagick.html#details-density (true for imagemagick also)
    // The density option is an attribute and does not alter the underlying raster image.
    // It may be used to adjust the rendered size for desktop publishing purposes by adjusting the scale applied to the pixels.
    // To resize the image so that it is the same size at a different resolution, use the -resample option.

    // From http://www.graphicsmagick.org/GraphicsMagick.html#details-units
    // The units of image resolution
    // Choose from: Undefined, PixelsPerInch, or PixelsPerCentimeter. This option is normally used in conjunction with the -density option.
    if (instructions.dpi) {
        img.units('pixelsperinch');
        if (typeof instructions.dpi === 'object') {
            const { xdpi, ydpi } = instructions.dpi;
            img.density(xdpi, ydpi);
        } else {
            img.density(instructions.dpi, instructions.dpi);
        }
    }

    // http://www.graphicsmagick.org/GraphicsMagick.html#details-resample (true for imagemagick also)
    // Resize the image so that its rendered size remains the same as the original at the specified target resolution.
    // Either the current image resolution units or the previously set with -units are used to interpret the argument.
    // For example, if a 300 DPI image renders at 3 inches by 2 inches on a 300 DPI device, when the image has been
    // resampled to 72 DPI, it will render at 3 inches by 2 inches on a 72 DPI device.
    // Note that only a small number of image formats (e.g. JPEG, PNG, and TIFF) are capable of storing the image resolution.
    // For formats which do not support an image resolution, the original resolution of the image must be specified via -density
    // on the command line prior to specifying the resample resolution.
    if (instructions.convertToDpi) {
        img.units('pixelsperinch');
        if (typeof instructions.convertToDpi === 'object') {
            const { xdpi, ydpi } = instructions.convertToDpi;
            img.resample(xdpi, ydpi);
        } else {
            img.resample(instructions.convertToDpi, instructions.convertToDpi);
        }
    }

    // for tests only, to be able to easily detect if post processing ran or not
    if (process.env.SDK_POST_PROCESSING_TEST_MODE) {
        img.set("comment", "Generated by Adobe Asset Compute SDK post-processing.");
    }
}

async function write(img, outfile) {
    const args = img.args();
    // fix command to include output filename
    if (args[args.length - 1] === "-") {
        args[args.length - 1] = outfile;
    }
    // quote args that include whitespaces - even if this is just for logging, it looks weird
    for (let i = 0; i < args.length; i++) {
        if (typeof args[i] === "string" && args[i].includes(" ")) {
            args[i] = `'${args[i]}'`;
        }
    }
    console.log("imagemagick command:", args.join(" "));

    const start = new Date();

    try {
        // actual work will happen inside here as imagemagick only gets invoked upon gm.write()
        await img.write(outfile);
    } finally {
        console.log(`imagemagick command took ${new Date() - start} msec`);
    }
}

/**
 * Runs image post processing on the (intermediate) rendition, to create the final rendition.
 * @param {Rendition} intermediateRendition existing intermediate rendition created by the worker callback
 * @param {Rendition} rendition final rendition to write to, including instructions
 * @param {Object} directories working directories of the current activation
 */
async function imagePostProcess(intermediateRendition, rendition, directories) {

    if (intermediateRendition._intermediateMetadata.format === "SVG") {
        intermediateRendition.path = await convertSvg(intermediateRendition.path, intermediateRendition.instructions);
    }

    const img = await read(intermediateRendition.path);

    await applyOperations(img, intermediateRendition, rendition, directories);

    await applyOutputProperties(img, rendition.instructions);

    await write(img, rendition.path);
}

async function convertSvg(path, instructions) {

    // IM automatically keeps aspect ratio
    const width = instructions.width || 400;
    const height = instructions.height || 400;
    const fmt = instructions.fmt || "png";

    // Creates intermediate image file since IM operation order matters
    // Note RSVG is the converter here currently 2020/10/22 causing differences between normal Imagemagic use
    const image = await read(path);

    if (fmt === "jpg") {
        image.background("white"); // Change tranparency to white
    } else {
        image.background("none"); // Keep alpha background
    }
    image.setFormat(fmt);
    image.rawSize(width, height); // Size of SVG before convertion

    // Future - allow an instruction to define what color should be converted to transparent
    // Future - handle fonts - currently fails if any fonts are defined in SVG

    path = path.replace(/svg*/, fmt);
    await write(image, path);

    return path;
}

module.exports = {
    prepareImagePostProcess,
    needsImagePostProcess,
    imagePostProcess
};<|MERGE_RESOLUTION|>--- conflicted
+++ resolved
@@ -51,52 +51,6 @@
     "png"
 ];
 
-<<<<<<< HEAD
-// NOTE: this is a temporary solution until workers have been updated to set options.supportedRenditionFormats
-const WORKER_SUPPORTED_OUTPUT_FMT = {
-    // https://git.corp.adobe.com/nui/worker-flite/blob/0e6dbe1e68ad9f226658bea3f7ba74c27a70073f/action/worker.js#L176
-    // https://git.corp.adobe.com/nui/core/blob/5e1dc52e950a38f93599f1095b07ae163c40dac2/lib/workers.js#L225
-    "worker-flite": ["png", "jpg", "jpeg", "gif", "tif", "tiff"],
-
-    // https://git.corp.adobe.com/varya/imagecore_main/blob/9_9_linux/camera_raw/DAM_Raw_Converter/source/main.cpp#L203-L224
-    // https://git.corp.adobe.com/nui/core/blob/5e1dc52e950a38f93599f1095b07ae163c40dac2/lib/workers.js#L142
-    "worker-cameraraw": ["jpg", "jpeg", "tif", "tiff"],
-
-    // https://git.corp.adobe.com/nui/worker-pie/blob/925d73ad1abcb1eb7c6755eb544908250494bc11/action/worker.js#L58
-    // https://git.corp.adobe.com/nui/core/blob/5e1dc52e950a38f93599f1095b07ae163c40dac2/lib/workers.js#L180
-    "worker-pie": ["png", "jpg", "jpeg", "gif", "tif", "tiff", "psd"],
-    "worker-pie-large": ["png", "jpg", "jpeg", "gif", "tif", "tiff", "psd"],
-
-    // https://git.corp.adobe.com/nui/worker-ffmpeg/blob/40ee89d248b03bb3a6c18f4b41288f9ef456a147/action/worker.js#L28
-    // https://git.corp.adobe.com/nui/core/blob/5e1dc52e950a38f93599f1095b07ae163c40dac2/lib/workers.js#L200
-    "worker-ffmpeg": ["png", "jpg", "jpeg", "gif", "tif", "tiff"],
-
-    // https://git.corp.adobe.com/nui/worker-libreoffice/blob/master/action/worker.sh#L12
-    // https://git.corp.adobe.com/nui/core/blob/5e1dc52e950a38f93599f1095b07ae163c40dac2/lib/workers.js#L195
-    "worker-libreoffice": ["png"],
-
-    // https://git.corp.adobe.com/nui/worker-pdfrasterizer/blob/f939ab6f145ec698e0ccd37dd4a0b502a68c1fab/action/worker.sh#L110
-    // https://git.corp.adobe.com/nui/core/blob/5e1dc52e950a38f93599f1095b07ae163c40dac2/lib/workers.js#L213
-    "worker-pdfrasterizer": ["png"],
-
-    // ---------------------------------------------------------------
-    // below workers give us whatever is embedded as thumbnail format
-    // and it does not matter which fmt they are instructed to do (but the array must not be empty)
-
-    // https://git.corp.adobe.com/nui/worker-indesign/blob/6e97be7b0cd25d9eaf624d3a8200a1375abebad5/worker.js#L114
-    // per spec the embeded thumbnails in xmpGImg:format can only be JPEG (?)
-    //    https://github.com/adobe/xmp-docs/blob/master/XMPNamespaces/XMPDataTypes/Thumbnails.md
-    // https://git.corp.adobe.com/nui/core/blob/5e1dc52e950a38f93599f1095b07ae163c40dac2/lib/workers.js#L218
-    "worker-indesign": ["jpg"],
-
-    // https://git.corp.adobe.com/nui/worker-dcx/blob/605cd388ced64c8dfd789b40a51140ccc42be504/worker.js#L125
-    // https://git.corp.adobe.com/nui/core/blob/5e1dc52e950a38f93599f1095b07ae163c40dac2/lib/workers.js#L169
-    "worker-dcx": ["png"],
-    "worker-sdk": ["png", "jpg", "jpeg", "gif", "tif", "tiff"]
-};
-
-=======
->>>>>>> 658b0503
 // list of post processing instructions
 //
 // EXTRA_INSTRUCTIONS includes the ones that only post processing can handle,
