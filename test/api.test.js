/**
 * ADOBE CONFIDENTIAL
 * ___________________
 *
 *  Copyright 2019 Adobe
 *  All Rights Reserved.
 *
 * NOTICE:  All information contained herein is, and remains
 * the property of Adobe and its suppliers, if any. The intellectual
 * and technical concepts contained herein are proprietary to Adobe
 * and its suppliers and are protected by all applicable intellectual
 * property laws, including trade secret and copyright laws.
 * Dissemination of this information or reproduction of this material
 * is strictly forbidden unless prior written permission is obtained
 * from Adobe.
 */

/* eslint-env mocha */
/* eslint mocha/no-mocha-arrows: "off" */

'use strict';

const { worker, batchWorker } = require('../lib/api');

const testUtil = require('./testutil');
const assert = require('assert');
const fs = require('fs-extra');
const { SourceUnsupportedError, SourceFormatUnsupportedError, SourceCorruptError } = require('@nui/asset-compute-commons');

// TODO: test result
//       - redact credentials
//       - info present
// TODO: test logging
//       - redact credentials
// TODO: test metrics sent

describe("api.js", () => {
    beforeEach(() => {
        testUtil.beforeEach();
    });

    afterEach(() => {
        testUtil.afterEach();
    });

    describe("worker()", () => {

        it("should throw if worker callback is invalid", async () => {
            await testUtil.assertThrowsAndAwait(() => worker(), "no error thrown if no callback given");
            await testUtil.assertThrowsAndAwait(() => worker("string"), "no error thrown if incorrect callback given");
            await testUtil.assertThrowsAndAwait(() => worker({}), "no error thrown if incorrect callback given");
        });

        it("should return a function that returns a promise", async () => {
            const main = worker(function() {});
            assert.equal(typeof main, "function");

            const result = main(testUtil.simpleParams());
            // check if it's a Promise, from https://stackoverflow.com/a/38339199/2709
            assert.equal(Promise.resolve(result), result);

            await result;
        });

        it('should download source, invoke worker callback and upload rendition', async () => {
            let sourcePath, renditionPath, renditionDir;

            function workerFn(source, rendition) {
                assert.equal(typeof source, "object");
                assert.equal(typeof source.path, "string");
                assert.ok(fs.existsSync(source.path));
                assert.equal(fs.readFileSync(source.path), testUtil.SOURCE_CONTENT);
                sourcePath = source.path;

                assert.equal(typeof rendition, "object");
                assert.equal(typeof rendition.path, "string");
                assert.equal(typeof rendition.name, "string");
                assert.equal(typeof rendition.directory, "string");
                assert.ok(!fs.existsSync(rendition.path));
                assert.ok(fs.existsSync(rendition.directory));
                assert.ok(fs.statSync(rendition.directory).isDirectory());
                renditionPath = rendition.path;
                renditionDir = rendition.directory;

                fs.writeFileSync(rendition.path, testUtil.RENDITION_CONTENT);
                return Promise.resolve();
            }

            const main = worker(workerFn);
            const result = await main(testUtil.simpleParams());

            // validate errors
            assert.ok(result.renditionErrors === undefined);

            testUtil.assertNockDone();

            // ensure cleanup
            assert.ok(!fs.existsSync(sourcePath));
            assert.ok(!fs.existsSync(renditionPath));
            assert.ok(!fs.existsSync(renditionDir));
        });

        it('rendition_created event should be sent', async () => {
            function workerFn(source, rendition) {
                fs.writeFileSync(rendition.path, testUtil.RENDITION_CONTENT);
                return Promise.resolve();
            }

            const main = worker(workerFn);
            const params = testUtil.simpleParams({noEventsNock: true});

            testUtil.nockIOEvent({
                type: "rendition_created",
                rendition: {
                    fmt: "png"
                },
                source: "https://example.com/MySourceFile.jpg",
                metadata: {
                    "repo:size": testUtil.RENDITION_CONTENT.length
                }
            });

            const result = await main(params);

            // validate errors
            assert.ok(result.renditionErrors === undefined);

            testUtil.assertNockDone();
        });

        it('rendition_failed event with generic error should be sent due to worker function failure', async () => {
            let sourcePath, renditionPath, renditionDir;

            function workerFn(source, rendition) {
                sourcePath = source.path;
                renditionPath = rendition.path;
                renditionDir = rendition.directory;
                return Promise.reject("failed");
            }

            const main = worker(workerFn);
            const params = testUtil.simpleParams({ noPut: true, noEventsNock: true, noMetricsNock: true });

            testUtil.nockIOEvent({
                type: "rendition_failed",
                errorReason: "GenericError",
                rendition: {
                    fmt: "png"
                },
                source: "https://example.com/MySourceFile.jpg"
            });

<<<<<<< HEAD
            const result = await main(params);

            // validate errors
            assert.ok(result.renditionErrors);
            assert.equal(result.renditionErrors.length, 1);
            assert.equal(result.renditionErrors[0], "failed");
=======
            testUtil.nockNewRelicMetrics('error', {
                location: "test_action_process"
            });
            testUtil.nockNewRelicMetrics('activation');

            await main(params);
>>>>>>> 4b5b796a

            testUtil.assertNockDone();

            // ensure cleanup
            assert.ok(!fs.existsSync(sourcePath));
            assert.ok(!fs.existsSync(renditionPath));
            assert.ok(!fs.existsSync(renditionDir));
        });

        it('rendition_failed event with generic error should be sent due to upload failure', async () => {
            let sourcePath, renditionPath, renditionDir;

            function workerFn(source, rendition) {
                sourcePath = source.path;
                renditionPath = rendition.path;
                renditionDir = rendition.directory;
                fs.writeFileSync(rendition.path, testUtil.RENDITION_CONTENT);
                return Promise.resolve();
            }

            const main = worker(workerFn);
            const params = testUtil.simpleParams({ failUpload: true, noEventsNock: true });

            testUtil.nockIOEvent({
                type: "rendition_failed",
                errorReason: "GenericError",
                rendition: {
                    fmt: "png"
                },
                source: "https://example.com/MySourceFile.jpg"
            });

            const result = await main(params);

            // validate errors
            assert.ok(result.renditionErrors);
            assert.equal(result.renditionErrors.length, 1);
            assert.equal(result.renditionErrors[0].name, "GenericError");
            assert.equal(result.renditionErrors[0].location, "test_action_upload");
            assert.ok(result.renditionErrors[0].message.includes("500")); // failUpload above returns 500 error

            testUtil.assertNockDone();

            // ensure cleanup
            assert.ok(!fs.existsSync(sourcePath));
            assert.ok(!fs.existsSync(renditionPath));
            assert.ok(!fs.existsSync(renditionDir));
        });

        it('rendition_failed event with generic error should be sent if no rendition was generated', async () => {
            let sourcePath, renditionPath, renditionDir;

            function workerFn(source, rendition) {
                sourcePath = source.path;
                renditionPath = rendition.path;
                renditionDir = rendition.directory;
                return Promise.resolve();
            }

            const main = worker(workerFn);
            const params = testUtil.simpleParams({ noPut: true, noEventsNock: true, noMetricsNock: true });

            testUtil.nockIOEvent({
                type: "rendition_failed",
                errorReason: "GenericError",
                rendition: {
                    fmt: "png"
                },
                source: "https://example.com/MySourceFile.jpg"
            });

<<<<<<< HEAD
            const result = await main(params);

            // validate errors
            assert.ok(result.renditionErrors);
            assert.equal(result.renditionErrors.length, 1);
            assert.equal(result.renditionErrors[0].name, "GenericError");
            assert.equal(result.renditionErrors[0].location, "test_action_processRendition");
            // TODO: fix error handling, currently the message is "GenericError: No rendition generated for 0"
            // assert.ok(result.renditionErrors[0].message.includes("500")); // failUpload above returns 500 error
=======
            testUtil.nockNewRelicMetrics('error', {
                location:'test_action_processRendition'
            });
            testUtil.nockNewRelicMetrics('activation');

            await main(params);
>>>>>>> 4b5b796a

            testUtil.assertNockDone();

            // ensure cleanup
            assert.ok(!fs.existsSync(sourcePath));
            assert.ok(!fs.existsSync(renditionPath));
            assert.ok(!fs.existsSync(renditionDir));
        });

        it('rendition_failed event with unsupported source error should be sent', async () => {
            let sourcePath, renditionPath, renditionDir;

            function workerFn(source, rendition) {
                sourcePath = source.path;
                renditionPath = rendition.path;
                renditionDir = rendition.directory;
                return Promise.reject(new SourceUnsupportedError('The source is not supported'));
            }

            const main = worker(workerFn);
            const params = testUtil.simpleParams({ noPut: true, noEventsNock: true, noMetricsNock:true });

            testUtil.nockIOEvent({
                type: "rendition_failed",
                errorReason: "SourceUnsupported",
                rendition: {
                    fmt: "png"
                },
                source: "https://example.com/MySourceFile.jpg"
            });

<<<<<<< HEAD
            const result = await main(params);

            // validate errors
            assert.ok(result.renditionErrors);
            assert.equal(result.renditionErrors.length, 1);
            assert.equal(result.renditionErrors[0].name, "SourceUnsupportedError");
            assert.equal(result.renditionErrors[0].reason, "SourceUnsupported");
=======
            testUtil.nockNewRelicMetrics('client_error', {
                reason: "SourceUnsupported",
                message: "The source is not supported"

            });
            testUtil.nockNewRelicMetrics('activation');

            await main(params);
>>>>>>> 4b5b796a

            testUtil.assertNockDone();

            // ensure cleanup
            assert.ok(!fs.existsSync(sourcePath));
            assert.ok(!fs.existsSync(renditionPath));
            assert.ok(!fs.existsSync(renditionDir));
        });

        it('rendition_failed event with source corrupt error should be sent', async () => {
            let sourcePath, renditionPath, renditionDir;

            function workerFn(source, rendition) {
                sourcePath = source.path;
                renditionPath = rendition.path;
                renditionDir = rendition.directory;
                return Promise.reject(new SourceCorruptError('The source file is corrupt'));
            }

            const main = worker(workerFn);
            const params = testUtil.simpleParams({ noPut: true, noEventsNock: true, noMetricsNock: true });

            testUtil.nockIOEvent({
                type: "rendition_failed",
                errorReason: "SourceCorrupt",
                rendition: {
                    fmt: "png"
                },
                source: "https://example.com/MySourceFile.jpg"
            });

<<<<<<< HEAD
            const result = await main(params);

            // validate errors
            assert.ok(result.renditionErrors);
            assert.equal(result.renditionErrors.length, 1);
            assert.equal(result.renditionErrors[0].name, "SourceCorruptError");
            assert.equal(result.renditionErrors[0].reason, "SourceCorrupt");
=======
            testUtil.nockNewRelicMetrics('client_error', {
                reason: "SourceCorrupt",
                message: "The source file is corrupt"

            });
            testUtil.nockNewRelicMetrics('activation');

            await main(params);
>>>>>>> 4b5b796a

            testUtil.assertNockDone();

            // ensure cleanup
            assert.ok(!fs.existsSync(sourcePath));
            assert.ok(!fs.existsSync(renditionPath));
            assert.ok(!fs.existsSync(renditionDir));
        });

        it('rendition_failed event with source format unsupported error should be sent', async () => {
            let sourcePath, renditionPath, renditionDir;

            function workerFn(source, rendition) {
                sourcePath = source.path;
                renditionPath = rendition.path;
                renditionDir = rendition.directory;
                return Promise.reject(new SourceFormatUnsupportedError('The source format is not supported'));
            }

            const main = worker(workerFn);
            const params = testUtil.simpleParams({ noPut: true, noEventsNock: true, noMetricsNock: true });

            testUtil.nockIOEvent({
                type: "rendition_failed",
                errorReason: "SourceFormatUnsupported",
                rendition: {
                    fmt: "png"
                },
                source: "https://example.com/MySourceFile.jpg"
            });

<<<<<<< HEAD
            const result = await main(params);

            // validate errors
            assert.ok(result.renditionErrors);
            assert.equal(result.renditionErrors.length, 1);
            assert.equal(result.renditionErrors[0].name, "SourceFormatUnsupportedError");
            assert.equal(result.renditionErrors[0].reason, "SourceFormatUnsupported");
=======
            testUtil.nockNewRelicMetrics('client_error', {
                reason: "SourceFormatUnsupported",
                message: "The source format is not supported"

            });
            testUtil.nockNewRelicMetrics('activation');

            await main(params);
>>>>>>> 4b5b796a

            testUtil.assertNockDone();

            // ensure cleanup
            assert.ok(!fs.existsSync(sourcePath));
            assert.ok(!fs.existsSync(renditionPath));
            assert.ok(!fs.existsSync(renditionDir));
        });

        it('rendition_failed event with download failure', async () => {
            let sourcePath, renditionPath, renditionDir;

            function workerFn(source, rendition) {
                sourcePath = source.path;
                renditionPath = rendition.path;
                renditionDir = rendition.directory;
                return Promise.reject(new SourceFormatUnsupportedError('The source format is not supported'));
            }

            const main = worker(workerFn);
            const params = testUtil.simpleParams({ failDownload: true, noPut: true, noEventsNock: true, noMetricsNock: true });

            testUtil.nockIOEvent({
                type: "rendition_failed",
                errorReason: "GenericError",
                rendition: {
                    fmt: "png"
                },
                source: "https://example.com/MySourceFile.jpg"
            });

            testUtil.nockNewRelicMetrics('error', {
                location: "test_action_download",
                message: "GET 'https://example.com/MySourceFile.jpg' failed with status 500",

            });
            testUtil.nockNewRelicMetrics('activation');

            try {
                await main(params);
            } catch (err) {
                console.log(err);
            }

            // ensure cleanup
            assert.ok(!fs.existsSync(sourcePath));
            assert.ok(!fs.existsSync(renditionPath));
            assert.ok(!fs.existsSync(renditionDir));
        });

        it('should support the disableSourceDownload flag', async () => {
            function workerFn(source, rendition) {
                assert.equal(typeof source, "object");
                assert.equal(typeof source.path, "string");
                // must not download
                assert.ok(!fs.existsSync(source.path));

                assert.equal(typeof rendition, "object");
                assert.equal(typeof rendition.path, "string");
                assert.equal(typeof rendition.name, "string");
                assert.equal(typeof rendition.directory, "string");
                assert.ok(fs.existsSync(rendition.directory));
                assert.ok(fs.statSync(rendition.directory).isDirectory());
                assert.ok(!fs.existsSync(rendition.path));

                fs.writeFileSync(rendition.path, testUtil.RENDITION_CONTENT);
                return Promise.resolve();
            }

            const main = worker(workerFn, { disableSourceDownload: true});
            await main(testUtil.simpleParams({noSourceDownload: true}));

            testUtil.assertNockDone();
        });

        it('should handle multiple renditions', async () => {
            let sourcePath, renditionDir;

            function workerFn(source, rendition) {
                assert.equal(typeof source, "object");
                assert.equal(typeof source.path, "string");
                assert.ok(fs.existsSync(source.path));
                assert.equal(fs.readFileSync(source.path), testUtil.SOURCE_CONTENT);
                sourcePath = source.path;

                assert.equal(typeof rendition, "object");
                assert.equal(typeof rendition.path, "string");
                assert.equal(typeof rendition.name, "string");
                assert.equal(typeof rendition.directory, "string");
                assert.ok(!fs.existsSync(rendition.path));
                assert.ok(fs.existsSync(rendition.directory));
                assert.ok(fs.statSync(rendition.directory).isDirectory());
                renditionDir = rendition.directory;

                fs.writeFileSync(rendition.path, testUtil.RENDITION_CONTENT);
                return Promise.resolve();
            }

            const main = worker(workerFn);
            const result = await main(testUtil.paramsWithMultipleRenditions());

            // validate errors
            assert.ok(result.renditionErrors === undefined);

            testUtil.assertNockDone();

            // ensure cleanup
            assert.ok(!fs.existsSync(sourcePath));
            assert.ok(!fs.existsSync(renditionDir));
        });

        it("should throw an error object if source download fails", async () => {
            const main = worker(function() {});

            await assert.rejects(
                main(testUtil.simpleParams({failDownload: true})),
                (err) => {
                    // should have a message
                    assert.notStrictEqual(err.message, undefined);
                    return true;
                }
            );
        });

    });

    describe("batchWorker()", () => {

        it("should throw if batchWorker callback is invalid", async () => {
            await testUtil.assertThrowsAndAwait(() => batchWorker(), "no error thrown if no callback given");
            await testUtil.assertThrowsAndAwait(() => batchWorker("string"), "no error thrown if incorrect callback given");
            await testUtil.assertThrowsAndAwait(() => batchWorker({}), "no error thrown if incorrect callback given");
        });

        it("should return a function that returns a promise", async () => {
            const main = batchWorker(function() {});
            assert.equal(typeof main, "function");

            const result = main(testUtil.simpleParams());
            // check if it's a Promise, from https://stackoverflow.com/a/38339199/2709
            assert.equal(Promise.resolve(result), result);

            await result;
        });

        it('should download source, invoke worker callback and upload rendition', async () => {
            let sourcePath, renditionPath, renditionDir;

            function batchWorkerFn(source, renditions, outDirectory) {
                assert.equal(typeof source, "object");
                assert.equal(typeof source.path, "string");
                assert.ok(fs.existsSync(source.path));
                assert.equal(fs.readFileSync(source.path), testUtil.SOURCE_CONTENT);
                sourcePath = source.path;

                assert.ok(Array.isArray(renditions));
                assert.equal(renditions.length, 1);
                const rendition = renditions[0];
                assert.equal(typeof rendition.path, "string");
                assert.equal(typeof rendition.name, "string");
                assert.equal(typeof outDirectory, "string");
                assert.ok(fs.existsSync(outDirectory));
                assert.ok(fs.statSync(outDirectory).isDirectory());
                assert.ok(!fs.existsSync(rendition.path));
                renditionPath = rendition.path;
                renditionDir = rendition.directory;

                fs.writeFileSync(rendition.path, testUtil.RENDITION_CONTENT);
                return Promise.resolve();
            }

            const main = batchWorker(batchWorkerFn);
            const result = await main(testUtil.simpleParams());

            // validate errors
            assert.ok(result.renditionErrors === undefined);

            testUtil.assertNockDone();

            // ensure cleanup
            assert.ok(!fs.existsSync(sourcePath));
            assert.ok(!fs.existsSync(renditionPath));
            assert.ok(!fs.existsSync(renditionDir));
        });

        it('should support the disableSourceDownload flag', async () => {
            function batchWorkerFn(source, renditions, outDirectory) {
                assert.equal(typeof source, "object");
                assert.equal(typeof source.path, "string");
                // must not download
                assert.ok(!fs.existsSync(source.path));

                assert.ok(Array.isArray(renditions));
                assert.equal(renditions.length, 1);
                const rendition = renditions[0];
                assert.equal(typeof rendition.path, "string");
                assert.equal(typeof rendition.name, "string");
                assert.equal(typeof outDirectory, "string");
                assert.ok(fs.existsSync(outDirectory));
                assert.ok(fs.statSync(outDirectory).isDirectory());
                assert.ok(!fs.existsSync(rendition.path));

                fs.writeFileSync(rendition.path, testUtil.RENDITION_CONTENT);
                return Promise.resolve();
            }

            const main = batchWorker(batchWorkerFn, { disableSourceDownload: true});
            await main(testUtil.simpleParams({noSourceDownload: true}));

            testUtil.assertNockDone();
        });

        it('verify events with some successful and some not generated rendtions during processing', async () => {
            let sourcePath, renditionDir;

            function batchWorkerFn(source, renditions) {
                let i = 0;
                for (const rendition of renditions) {
                    if (i !== 1) {
                        fs.writeFileSync(rendition.path, testUtil.RENDITION_CONTENT);
                    }
                    i++;
                }
                return Promise.resolve();
            }

            testUtil.nockIOEvent({
                type: "rendition_created",
                rendition: {
                    fmt: "png",
                    name: "MyRendition1.png"
                },
                source: "https://example.com/MySourceFile.jpg",
                metadata: {
                    "repo:size": testUtil.RENDITION_CONTENT.length
                }
            });

            testUtil.nockIOEvent({
                type: "rendition_failed",
                errorReason: "GenericError",
                rendition: {
                    fmt: "txt",
                    name: "MyRendition2.txt"
                },
                source: "https://example.com/MySourceFile.jpg"
            });

            testUtil.nockIOEvent({
                type: "rendition_created",
                rendition: {
                    fmt: "xml",
                    name: "MyRendition3.xml"
                },
                source: "https://example.com/MySourceFile.jpg",
                metadata: {
                    "repo:size": testUtil.RENDITION_CONTENT.length
                }
            });

            const main = batchWorker(batchWorkerFn);
            const result = await main(testUtil.paramsWithMultipleRenditions({ noPut2: true, noEventsNock: true }));

            // validate errors
            assert.ok(result.renditionErrors);
            assert.equal(result.renditionErrors.length, 1);
            assert.equal(result.renditionErrors[0].name, "GenericError");
            assert.equal(result.renditionErrors[0].location, "test_action_batchProcessRendition");
            const msg = result.renditionErrors[0].message;
            assert.ok(msg.includes("MyRendition2.txt"));

            testUtil.assertNockDone();

            // ensure cleanup
            assert.ok(!fs.existsSync(sourcePath));
            assert.ok(!fs.existsSync(renditionDir));
        });

        it('verify events with some successful and some failing during uploading', async () => {
            let sourcePath, renditionDir;

            function batchWorkerFn(source, renditions) {
                for (const rendition of renditions) {
                    fs.writeFileSync(rendition.path, testUtil.RENDITION_CONTENT);
                }
                return Promise.resolve();
            }

            testUtil.nockIOEvent({
                type: "rendition_created",
                rendition: {
                    fmt: "png",
                    name: "MyRendition1.png",
                },
                source: "https://example.com/MySourceFile.jpg"
            });
            testUtil.nockIOEvent({
                type: "rendition_failed",
                errorReason: "GenericError",
                rendition: {
                    fmt: "txt",
                    name: "MyRendition2.txt"
                },
                source: "https://example.com/MySourceFile.jpg"
            });
            testUtil.nockIOEvent({
                type: "rendition_created",
                rendition: {
                    fmt: "xml",
                    name: "MyRendition3.xml"
                },
                source: "https://example.com/MySourceFile.jpg"
            });

            const main = batchWorker(batchWorkerFn);
            const result = await main(testUtil.paramsWithMultipleRenditions({ put2Status: 400, noEventsNock: true}));

            // validate errors
            assert.ok(result.renditionErrors);
            assert.equal(result.renditionErrors.length, 1);
            assert.equal(result.renditionErrors[0].name, "GenericError");
            assert.equal(result.renditionErrors[0].location, "test_action_upload");
            const msg = result.renditionErrors[0].message;
            assert.ok(msg.includes("MyRendition2.txt"));
            assert.ok(msg.includes("400")); // put2Status set to fail with 400

            testUtil.assertNockDone();

            // ensure cleanup
            assert.ok(!fs.existsSync(sourcePath));
            assert.ok(!fs.existsSync(renditionDir));
        });

        it('verify all error events with batch processing failing on second rendition', async () => {
            let sourcePath, renditionDir;

            async function batchWorkerFn(source, renditions) {
                let i = 0;
                for (const rendition of renditions) {
                    if (i !== 1) {
                        fs.writeFileSync(rendition.path, testUtil.RENDITION_CONTENT);
                    } else {
                        throw new Error('unexpected error occurred in worker')
                    }
                    i++;
                }
            }

            testUtil.nockIOEvent({
                type: "rendition_failed",
                errorReason: "GenericError",
                rendition: {
                    fmt: "png",
                    name: "MyRendition1.png"
                },
                source: "https://example.com/MySourceFile.jpg"
            });
            testUtil.nockIOEvent({
                type: "rendition_failed",
                errorReason: "GenericError",
                rendition: {
                    fmt: "txt",
                    name: "MyRendition2.txt"
                },
                source: "https://example.com/MySourceFile.jpg"
            });
            testUtil.nockIOEvent({
                type: "rendition_failed",
                errorReason: "GenericError",
                rendition: {
                    fmt: "xml",
                    name: "MyRendition3.xml"
                },
                source: "https://example.com/MySourceFile.jpg"
            });

            const main = batchWorker(batchWorkerFn);
            const result = await main(testUtil.paramsWithMultipleRenditions({
                noPut1: true,
                noPut2: true,
                noPut3: true,
                noEventsNock: true
            }));

            // validate errors
            assert.ok(result.renditionErrors);
            assert.equal(result.renditionErrors.length, 3);
            assert.equal(result.renditionErrors[0].name, "Error");
            assert.equal(result.renditionErrors[0].message, "unexpected error occurred in worker");
            assert.equal(result.renditionErrors[1].name, "Error");
            assert.equal(result.renditionErrors[1].message, "unexpected error occurred in worker");
            assert.equal(result.renditionErrors[2].name, "Error");
            assert.equal(result.renditionErrors[2].message, "unexpected error occurred in worker");

            testUtil.assertNockDone();

            // ensure cleanup
            assert.ok(!fs.existsSync(sourcePath));
            assert.ok(!fs.existsSync(renditionDir));
        });

        it('verify rendition_failed events sent if no rendition was generated for multiple renditions', async () => {
            let sourcePath, renditionDir;

            function batchWorkerFn() {
                return Promise.resolve();
            }

            testUtil.nockIOEvent({
                type: "rendition_failed",
                errorReason: "GenericError",
                rendition: {
                    fmt: "png",
                    name: "MyRendition1.png"
                },
                source: "https://example.com/MySourceFile.jpg"
            });
            testUtil.nockIOEvent({
                type: "rendition_failed",
                errorReason: "GenericError",
                rendition: {
                    fmt: "txt",
                    name: "MyRendition2.txt"
                },
                source: "https://example.com/MySourceFile.jpg"
            });
            testUtil.nockIOEvent({
                type: "rendition_failed",
                errorReason: "GenericError",
                rendition: {
                    fmt: "xml",
                    name: "MyRendition3.xml"
                },
                source: "https://example.com/MySourceFile.jpg"
            });

            const main = batchWorker(batchWorkerFn);
            const result = await main(testUtil.paramsWithMultipleRenditions({
                noSourceDownload: true,
                noPut1: true,
                noPut2: true,
                noPut3: true,
                noEventsNock: true
            }));

            // validate errors
            assert.ok(result.renditionErrors);
            assert.equal(result.renditionErrors.length, 3);
            assert.equal(result.renditionErrors[0].name, "GenericError");
            assert.ok(result.renditionErrors[0].message.includes("MyRendition1.png"));
            assert.equal(result.renditionErrors[1].name, "GenericError");
            assert.ok(result.renditionErrors[1].message.includes("MyRendition2.txt"));
            assert.equal(result.renditionErrors[2].name, "GenericError");
            assert.ok(result.renditionErrors[2].message.includes("MyRendition3.xml"));

            testUtil.assertNockDone();

            // ensure cleanup
            assert.ok(!fs.existsSync(sourcePath));
            assert.ok(!fs.existsSync(renditionDir));
        });

        it('should handle multiple renditions', async () => {
            let sourcePath, renditionDir;

            function batchWorkerFn(source, renditions, outDirectory) {
                assert.equal(typeof source, "object");
                assert.equal(typeof source.path, "string");
                assert.ok(fs.existsSync(source.path));
                assert.equal(fs.readFileSync(source.path), testUtil.SOURCE_CONTENT);
                sourcePath = source.path;

                assert.ok(Array.isArray(renditions));
                assert.equal(renditions.length, 3);

                for (const rendition of renditions) {
                    assert.equal(typeof rendition.path, "string");
                    assert.equal(typeof rendition.name, "string");
                    assert.equal(typeof outDirectory, "string");
                    assert.ok(fs.existsSync(outDirectory));
                    assert.ok(fs.statSync(outDirectory).isDirectory());
                    assert.ok(!fs.existsSync(rendition.path));
                    if (renditionDir !== undefined) {
                        assert.equal(rendition.directory, renditionDir);
                    }
                    renditionDir = rendition.directory;

                    fs.writeFileSync(rendition.path, testUtil.RENDITION_CONTENT);
                }
                return Promise.resolve();
            }

            const main = batchWorker(batchWorkerFn);
            const result = await main(testUtil.paramsWithMultipleRenditions());

            // validate errors
            assert.ok(result.renditionErrors === undefined);

            testUtil.assertNockDone();

            // ensure cleanup
            assert.ok(!fs.existsSync(sourcePath));
            assert.ok(!fs.existsSync(renditionDir));
        });

        it("should throw an error object if source download fails", async () => {
            const main = batchWorker(function() {});
            await assert.rejects(
                main(testUtil.simpleParams({failDownload: true})),
                (err) => {
                    // should have a message
                    assert.notStrictEqual(err.message, undefined);
                    return true;
                }
            );
        });
    });
});<|MERGE_RESOLUTION|>--- conflicted
+++ resolved
@@ -150,21 +150,17 @@
                 source: "https://example.com/MySourceFile.jpg"
             });
 
-<<<<<<< HEAD
+            testUtil.nockNewRelicMetrics('error', {
+                location: "test_action_process"
+            });
+            testUtil.nockNewRelicMetrics('activation');
+
             const result = await main(params);
 
             // validate errors
             assert.ok(result.renditionErrors);
             assert.equal(result.renditionErrors.length, 1);
             assert.equal(result.renditionErrors[0], "failed");
-=======
-            testUtil.nockNewRelicMetrics('error', {
-                location: "test_action_process"
-            });
-            testUtil.nockNewRelicMetrics('activation');
-
-            await main(params);
->>>>>>> 4b5b796a
 
             testUtil.assertNockDone();
 
@@ -186,7 +182,7 @@
             }
 
             const main = worker(workerFn);
-            const params = testUtil.simpleParams({ failUpload: true, noEventsNock: true });
+            const params = testUtil.simpleParams({ failUpload: true, noEventsNock: true, noMetricsNock: true });
 
             testUtil.nockIOEvent({
                 type: "rendition_failed",
@@ -236,7 +232,11 @@
                 source: "https://example.com/MySourceFile.jpg"
             });
 
-<<<<<<< HEAD
+            testUtil.nockNewRelicMetrics('error', {
+                location:'test_action_processRendition'
+            });
+            testUtil.nockNewRelicMetrics('activation');
+
             const result = await main(params);
 
             // validate errors
@@ -246,14 +246,6 @@
             assert.equal(result.renditionErrors[0].location, "test_action_processRendition");
             // TODO: fix error handling, currently the message is "GenericError: No rendition generated for 0"
             // assert.ok(result.renditionErrors[0].message.includes("500")); // failUpload above returns 500 error
-=======
-            testUtil.nockNewRelicMetrics('error', {
-                location:'test_action_processRendition'
-            });
-            testUtil.nockNewRelicMetrics('activation');
-
-            await main(params);
->>>>>>> 4b5b796a
 
             testUtil.assertNockDone();
 
@@ -285,7 +277,13 @@
                 source: "https://example.com/MySourceFile.jpg"
             });
 
-<<<<<<< HEAD
+            testUtil.nockNewRelicMetrics('client_error', {
+                reason: "SourceUnsupported",
+                message: "The source is not supported"
+
+            });
+            testUtil.nockNewRelicMetrics('activation');
+
             const result = await main(params);
 
             // validate errors
@@ -293,16 +291,6 @@
             assert.equal(result.renditionErrors.length, 1);
             assert.equal(result.renditionErrors[0].name, "SourceUnsupportedError");
             assert.equal(result.renditionErrors[0].reason, "SourceUnsupported");
-=======
-            testUtil.nockNewRelicMetrics('client_error', {
-                reason: "SourceUnsupported",
-                message: "The source is not supported"
-
-            });
-            testUtil.nockNewRelicMetrics('activation');
-
-            await main(params);
->>>>>>> 4b5b796a
 
             testUtil.assertNockDone();
 
@@ -334,7 +322,13 @@
                 source: "https://example.com/MySourceFile.jpg"
             });
 
-<<<<<<< HEAD
+            testUtil.nockNewRelicMetrics('client_error', {
+                reason: "SourceCorrupt",
+                message: "The source file is corrupt"
+
+            });
+            testUtil.nockNewRelicMetrics('activation');
+
             const result = await main(params);
 
             // validate errors
@@ -342,16 +336,6 @@
             assert.equal(result.renditionErrors.length, 1);
             assert.equal(result.renditionErrors[0].name, "SourceCorruptError");
             assert.equal(result.renditionErrors[0].reason, "SourceCorrupt");
-=======
-            testUtil.nockNewRelicMetrics('client_error', {
-                reason: "SourceCorrupt",
-                message: "The source file is corrupt"
-
-            });
-            testUtil.nockNewRelicMetrics('activation');
-
-            await main(params);
->>>>>>> 4b5b796a
 
             testUtil.assertNockDone();
 
@@ -383,7 +367,13 @@
                 source: "https://example.com/MySourceFile.jpg"
             });
 
-<<<<<<< HEAD
+            testUtil.nockNewRelicMetrics('client_error', {
+                reason: "SourceFormatUnsupported",
+                message: "The source format is not supported"
+
+            });
+            testUtil.nockNewRelicMetrics('activation');
+
             const result = await main(params);
 
             // validate errors
@@ -391,16 +381,6 @@
             assert.equal(result.renditionErrors.length, 1);
             assert.equal(result.renditionErrors[0].name, "SourceFormatUnsupportedError");
             assert.equal(result.renditionErrors[0].reason, "SourceFormatUnsupported");
-=======
-            testUtil.nockNewRelicMetrics('client_error', {
-                reason: "SourceFormatUnsupported",
-                message: "The source format is not supported"
-
-            });
-            testUtil.nockNewRelicMetrics('activation');
-
-            await main(params);
->>>>>>> 4b5b796a
 
             testUtil.assertNockDone();
 
