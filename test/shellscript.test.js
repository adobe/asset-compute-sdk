--- conflicted
+++ resolved
@@ -134,23 +134,20 @@
             const main = shellScriptWorker();
 
             try {
-<<<<<<< HEAD
-                const result = await main(testUtil.simpleParams({noPut: true}));
-
-                // validate errors
-                assert.ok(result.renditionErrors);
-                assert.equal(result.renditionErrors.length, 1);
-                assert.equal(result.renditionErrors[0].name, "GenericError");
-                assert.equal(result.renditionErrors[0].location, "test_action_shellScript");
-=======
                 const params = testUtil.simpleParams({noPut: true, noMetricsNock: true});
                 testUtil.nockNewRelicMetrics("error", {
                     message: "`/usr/bin/env bash -x worker.sh` failed with exit code 42",
                     location: "test_action_shellScript"
                 });
                 testUtil.nockNewRelicMetrics("activation");
-                await main(params);
->>>>>>> 4b5b796a
+
+                const result = await main(params);
+
+                // validate errors
+                assert.ok(result.renditionErrors);
+                assert.equal(result.renditionErrors.length, 1);
+                assert.equal(result.renditionErrors[0].name, "GenericError");
+                assert.equal(result.renditionErrors[0].location, "test_action_shellScript");
 
             } catch (err) {
                 console.log(err);
@@ -191,8 +188,14 @@
             const main = shellScriptWorker();
 
             try {
-<<<<<<< HEAD
-                const result = await main(testUtil.simpleParams({noPut: true}));
+                const params = testUtil.simpleParams({noPut: true, noMetricsNock: true});
+                testUtil.nockNewRelicMetrics("error", {
+                    message: "failed",
+                    location: "test_action_shellScript"
+                });
+                testUtil.nockNewRelicMetrics("activation");
+
+                const result = await main(params);
 
                 // validate errors
                 assert.ok(result.renditionErrors);
@@ -200,15 +203,6 @@
                 assert.equal(result.renditionErrors[0].name, "GenericError");
                 assert.equal(result.renditionErrors[0].location, "test_action_shellScript");
                 assert.equal(result.renditionErrors[0].message, "failed");
-=======
-                const params = testUtil.simpleParams({noPut: true, noMetricsNock: true});
-                testUtil.nockNewRelicMetrics("error", {
-                    message: "failed",
-                    location: "test_action_shellScript"
-                });
-                testUtil.nockNewRelicMetrics("activation");
-                await main(params);
->>>>>>> 4b5b796a
 
             } catch (err) {
                 console.log(err);
