/*
 * Copyright 2020 Adobe. All rights reserved.
 * This file is licensed to you under the Apache License, Version 2.0 (the "License");
 * you may not use this file except in compliance with the License. You may obtain a copy
 * of the License at http://www.apache.org/licenses/LICENSE-2.0
 *
 * Unless required by applicable law or agreed to in writing, software distributed under
 * the License is distributed on an "AS IS" BASIS, WITHOUT WARRANTIES OR REPRESENTATIONS
 * OF ANY KIND, either express or implied. See the License for the specific language
 * governing permissions and limitations under the License.
 */

/* eslint-env mocha */
/* eslint mocha/no-mocha-arrows: "off" */

'use strict';

const mockRequire = require("mock-require");
const { MetricsTestHelper } = mockRequire.reRequire("@adobe/asset-compute-commons");
const assert = require('assert');
const mockFs = require('mock-fs');
const fs = require('fs-extra');
const testUtil = require('./testutil');

const PNG_FILE = "test/files/fileSmall.png";

// generated from the requestBody of the upload request: Buffer.from(requestBody).toString('base64');
const BASE64_RENDITION_JPG = 'ZmZkOGZmZTAwMDEwNGE0NjQ5NDYwMDAxMDEwMDAwMDEwMDAxMDAwMGZmZGIwMDQzMDAwYzA4MDkwYjA5MDgwYzBiMGEwYjBlMGQwYzBlMTIxZTE0MTIxMTExMTIyNTFiMWMxNjFlMmMyNzJlMmUyYjI3MmIyYTMxMzc0NjNiMzEzNDQyMzQyYTJiM2Q1MzNlNDI0ODRhNGU0ZjRlMmYzYjU2NWM1NTRjNWI0NjRkNGU0YmZmZGIwMDQzMDEwZDBlMGUxMjEwMTIyNDE0MTQyNDRiMzIyYjMyNGI0YjRiNGI0YjRiNGI0YjRiNGI0YjRiNGI0YjRiNGI0YjRiNGI0YjRiNGI0YjRiNGI0YjRiNGI0YjRiNGI0YjRiNGI0YjRiNGI0YjRiNGI0YjRiNGI0YjRiNGI0YjRiNGI0YmZmYzIwMDExMDgwMDA2MDAwYTAzMDExMTAwMDIxMTAxMDMxMTAxZmZjNDAwMTUwMDAxMDEwMDAwMDAwMDAwMDAwMDAwMDAwMDAwMDAwMDAwMDMwNGZmYzQwMDE2MDEwMTAxMDEwMDAwMDAwMDAwMDAwMDAwMDAwMDAwMDAwMDA0MDEwMmZmZGEwMDBjMDMwMTAwMDIxMDAzMTAwMDAwMDA4OTY3N2JhZmZmYzQwMDFlMTAwMDAxMDQwMTA1MDAwMDAwMDAwMDAwMDAwMDAwMDAwMDAyMDAwMzA0MDYwNTE0MTU1NTgyOTRmZmRhMDAwODAxMDEwMDAxM2YwMDhiNTRjMmIyZjEwM2RhYTk0NjFkMDU2ZDM1ZGUyNGZkMjRiZmZmYzQwMDE0MTEwMTAwMDAwMDAwMDAwMDAwMDAwMDAwMDAwMDAwMDAwMDEwZmZkYTAwMDgwMTAyMDEwMTNmMDAzZmZmYzQwMDE1MTEwMTAxMDAwMDAwMDAwMDAwMDAwMDAwMDAwMDAwMDAwMDAxMTBmZmRhMDAwODAxMDMwMTAxM2YwMDE5ZmZkOQ==';
const BASE64_RENDITION_PNG = "ODk1MDRlNDcwZDBhMWEwYTAwMDAwMDBkNDk0ODQ0NTIwMDAwMDAwYTAwMDAwMDA2MDgwNjAwMDAwMGZhZjAwZmM2MDAwMDAwMDE3MzUyNDc0MjAwYWVjZTFjZTkwMDAwMDA1MDY1NTg0OTY2NGQ0ZDAwMmEwMDAwMDAwODAwMDIwMTEyMDAwMzAwMDAwMDAxMDAwMTAwMDA4NzY5MDAwNDAwMDAwMDAxMDAwMDAwMjYwMDAwMDAwMDAwMDNhMDAxMDAwMzAwMDAwMDAxMDAwMTAwMDBhMDAyMDAwNDAwMDAwMDAxMDAwMDAwMGFhMDAzMDAwNDAwMDAwMDAxMDAwMDAwMDYwMDAwMDAwMGVjNTU3YmVhMDAwMDAxNTk2OTU0NTg3NDU4NGQ0YzNhNjM2ZjZkMmU2MTY0NmY2MjY1MmU3ODZkNzAwMDAwMDAwMDAwM2M3ODNhNzg2ZDcwNmQ2NTc0NjEyMDc4NmQ2YzZlNzMzYTc4M2QyMjYxNjQ2ZjYyNjUzYTZlNzMzYTZkNjU3NDYxMmYyMjIwNzgzYTc4NmQ3MDc0NmIzZDIyNTg0ZDUwMjA0MzZmNzI2NTIwMzUyZTM0MmUzMDIyM2UwYTIwMjAyMDNjNzI2NDY2M2E1MjQ0NDYyMDc4NmQ2YzZlNzMzYTcyNjQ2NjNkMjI2ODc0NzQ3MDNhMmYyZjc3Nzc3NzJlNzczMzJlNmY3MjY3MmYzMTM5MzkzOTJmMzAzMjJmMzIzMjJkNzI2NDY2MmQ3Mzc5NmU3NDYxNzgyZDZlNzMyMzIyM2UwYTIwMjAyMDIwMjAyMDNjNzI2NDY2M2E0NDY1NzM2MzcyNjk3MDc0Njk2ZjZlMjA3MjY0NjYzYTYxNjI2Zjc1NzQzZDIyMjIwYTIwMjAyMDIwMjAyMDIwMjAyMDIwMjAyMDc4NmQ2YzZlNzMzYTc0Njk2NjY2M2QyMjY4NzQ3NDcwM2EyZjJmNmU3MzJlNjE2NDZmNjI2NTJlNjM2ZjZkMmY3NDY5NjY2NjJmMzEyZTMwMmYyMjNlMGEyMDIwMjAyMDIwMjAyMDIwMjAzYzc0Njk2NjY2M2E0ZjcyNjk2NTZlNzQ2MTc0Njk2ZjZlM2UzMTNjMmY3NDY5NjY2NjNhNGY3MjY5NjU2ZTc0NjE3NDY5NmY2ZTNlMGEyMDIwMjAyMDIwMjAzYzJmNzI2NDY2M2E0NDY1NzM2MzcyNjk3MDc0Njk2ZjZlM2UwYTIwMjAyMDNjMmY3MjY0NjYzYTUyNDQ0NjNlMGEzYzJmNzgzYTc4NmQ3MDZkNjU3NDYxM2UwYTRjYzIyNzU5MDAwMDAwYmY0OTQ0NDE1NDA4MWQzZDhlY2I2YWMyNDAxNDg2YmYzMTMzNTQ4NTc4MmQyMWMxZDQ1MjE0N2M4MGFlZjU5NTdkMGYxZjQyOTAyMmQ5YzUzNDVhOWE3NGU4OGM2NzIyNzgxNjY3ZjFkZjk1NGEzZTNkNzI0YWJlYjMxNmRhM2ZmODc3MTA0NWY0YjRjNmY3MGNkZTdiYjQ2ZjFhNTEyOTdjMjAwNTQwYzhmZTY4ZDgxOWUzMzhlNmI3YjEwZjYxN2YzNjE1NzNkNGE1YmNjZWU2MmNiMjhjYjc0NTRlOWVlNzRjYzcxMzU2ZWI0ZDI4NDQ2Zjc3M2I4MjMzNGI1MzNlOTZlZjlkMjg0ZDEyNmVmNTU1OGExNDkzZjExYzYzMGM2YTdmMzhmYjUwNWI5NjI1NDY2YTVmYjQ4MGIyYzBiNjJkNTYzNjlmOGU1ZjM4ZTdkMGY1Y2Y4ZDZiZjU0ZDUxMTQ1NGU1ODVlMTYwZjAxNDg3YzRiYWFhYmI4ZDc3Y2I1MjRkOTA4NmI3Y2IyNjAwMDAwMDAwNDk0NTRlNDRhZTQyNjA4Mg==";
const BASE64_RENDITION_TIFF = "NGQ0ZDAwMmEwMDAwMDBmODAxMTYzM2ZmMDExNjMzZmYwMjE1MzNmZjAwMTAyZWZmMDAwOTI4ZmYwMDA2MjZmZjAwMDkyOWZmMDIwZDJkZmYwMTBmMzJmZjAwMGUzMWZmMDAwZTJiZmYwMDBmMmNmZjAwMGMyYWZmMDAwYjI5ZmYwMDBkMmNmZjA4MTczNmZmMDkxNjM2ZmYxNjIzNDNmZjBkMWIzZWZmMGMxYTNkZmYwODIwM2NmZjBiMjMzZmZmMGIyMDNkZmYxZjMyNTBmZjNhNGI2OWZmNTc2Njg1ZmY3MzgyYTFmZjg0OTFiMWZmYTdiNWQ4ZmZhN2I1ZDhmZjQ1NWU3YWZmNTI2Yjg3ZmY2YjgzOWZmZjhjYTFiZWZmYTliY2RhZmZjMWQyZjBmZmI1YzRlM2ZmYjZjNWU0ZmZjNmQ0ZjdmZmNiZDlmY2ZmYWZjYWU1ZmZhZWM3ZTNmZjljYjVkMWZmYTFiOWQ1ZmZhOGJkZGFmZmE5YmNkYWZmYTRiNWQzZmY5ZmIwY2VmZjgwOGViMWZmN2U4Y2FmZmZhMWJmZDlmZjk0YWZjYWZmN2I5NmIxZmY2Yjg0YTBmZjc1OGRhOWZmN2M5MWFlZmY3ZDkwYWVmZjdlOTFhZmZmNzA3ZWExZmY2ZjdkYTBmZjAwMTAwMTAwMDAwMzAwMDAwMDAxMDAwYTAwMDAwMTAxMDAwMzAwMDAwMDAxMDAwNjAwMDAwMTAyMDAwMzAwMDAwMDA0MDAwMDAxYmUwMTAzMDAwMzAwMDAwMDAxMDAwMTAwMDAwMTA2MDAwMzAwMDAwMDAxMDAwMjAwMDAwMTBhMDAwMzAwMDAwMDAxMDAwMTAwMDAwMTExMDAwNDAwMDAwMDAxMDAwMDAwMDgwMTEyMDAwMzAwMDAwMDAxMDAwMTAwMDAwMTE1MDAwMzAwMDAwMDAxMDAwNDAwMDAwMTE2MDAwMzAwMDAwMDAxMDAwNjAwMDAwMTE3MDAwNDAwMDAwMDAxMDAwMDAwZjAwMTFjMDAwMzAwMDAwMDAxMDAwMTAwMDAwMTI4MDAwMzAwMDAwMDAxMDAwMjAwMDAwMTUyMDAwMzAwMDAwMDAxMDAwMTAwMDAwMTUzMDAwMzAwMDAwMDA0MDAwMDAxYzY4NzczMDAwNzAwMDAwYzQ4MDAwMDAxY2UwMDAwMDAwMDAwMDgwMDA4MDAwODAwMDgwMDAxMDAwMTAwMDEwMDAxMDAwMDBjNDg0YzY5NmU2ZjAyMTAwMDAwNmQ2ZTc0NzI1MjQ3NDIyMDU4NTk1YTIwMDdjZTAwMDIwMDA5MDAwNjAwMzEwMDAwNjE2MzczNzA0ZDUzNDY1NDAwMDAwMDAwNDk0NTQzMjA3MzUyNDc0MjAwMDAwMDAwMDAwMDAwMDAwMDAwMDAwMDAwMDBmNmQ2MDAwMTAwMDAwMDAwZDMyZDQ4NTAyMDIwMDAwMDAwMDAwMDAwMDAwMDAwMDAwMDAwMDAwMDAwMDAwMDAwMDAwMDAwMDAwMDAwMDAwMDAwMDAwMDAwMDAwMDAwMDAwMDAwMDAwMDAwMDAwMDAwMDAwMDAwMDAwMDExNjM3MDcyNzQwMDAwMDE1MDAwMDAwMDMzNjQ2NTczNjMwMDAwMDE4NDAwMDAwMDZjNzc3NDcwNzQwMDAwMDFmMDAwMDAwMDE0NjI2YjcwNzQwMDAwMDIwNDAwMDAwMDE0NzI1ODU5NWEwMDAwMDIxODAwMDAwMDE0Njc1ODU5NWEwMDAwMDIyYzAwMDAwMDE0NjI1ODU5NWEwMDAwMDI0MDAwMDAwMDE0NjQ2ZDZlNjQwMDAwMDI1NDAwMDAwMDcwNjQ2ZDY0NjQwMDAwMDJjNDAwMDAwMDg4NzY3NTY1NjQwMDAwMDM0YzAwMDAwMDg2NzY2OTY1NzcwMDAwMDNkNDAwMDAwMDI0NmM3NTZkNjkwMDAwMDNmODAwMDAwMDE0NmQ2NTYxNzMwMDAwMDQwYzAwMDAwMDI0NzQ2NTYzNjgwMDAwMDQzMDAwMDAwMDBjNzI1NDUyNDMwMDAwMDQzYzAwMDAwODBjNjc1NDUyNDMwMDAwMDQzYzAwMDAwODBjNjI1NDUyNDMwMDAwMDQzYzAwMDAwODBjNzQ2NTc4NzQwMDAwMDAwMDQzNmY3MDc5NzI2OTY3Njg3NDIwMjg2MzI5MjAzMTM5MzkzODIwNDg2NTc3NmM2NTc0NzQyZDUwNjE2MzZiNjE3MjY0MjA0MzZmNmQ3MDYxNmU3OTAwMDA2NDY1NzM2MzAwMDAwMDAwMDAwMDAwMTI3MzUyNDc0MjIwNDk0NTQzMzYzMTM5MzYzNjJkMzIyZTMxMDAwMDAwMDAwMDAwMDAwMDAwMDAwMDEyNzM1MjQ3NDIyMDQ5NDU0MzM2MzEzOTM2MzYyZDMyMmUzMTAwMDAwMDAwMDAwMDAwMDAwMDAwMDAwMDAwMDAwMDAwMDAwMDAwMDAwMDAwMDAwMDAwMDAwMDAwMDAwMDAwMDAwMDAwMDAwMDAwMDAwMDAwMDAwMDAwMDAwMDAwMDAwMDAwMDA1ODU5NWEyMDAwMDAwMDAwMDAwMGYzNTEwMDAxMDAwMDAwMDExNmNjNTg1OTVhMjAwMDAwMDAwMDAwMDAwMDAwMDAwMDAwMDAwMDAwMDAwMDU4NTk1YTIwMDAwMDAwMDAwMDAwNmZhMjAwMDAzOGY1MDAwMDAzOTA1ODU5NWEyMDAwMDAwMDAwMDAwMDYyOTkwMDAwYjc4NTAwMDAxOGRhNTg1OTVhMjAwMDAwMDAwMDAwMDAyNGEwMDAwMDBmODQwMDAwYjZjZjY0NjU3MzYzMDAwMDAwMDAwMDAwMDAxNjQ5NDU0MzIwNjg3NDc0NzAzYTJmMmY3Nzc3NzcyZTY5NjU2MzJlNjM2ODAwMDAwMDAwMDAwMDAwMDAwMDAwMDAxNjQ5NDU0MzIwNjg3NDc0NzAzYTJmMmY3Nzc3NzcyZTY5NjU2MzJlNjM2ODAwMDAwMDAwMDAwMDAwMDAwMDAwMDAwMDAwMDAwMDAwMDAwMDAwMDAwMDAwMDAwMDAwMDAwMDAwMDAwMDAwMDAwMDAwMDAwMDAwMDAwMDAwMDAwMDAwMDAwMDAwNjQ2NTczNjMwMDAwMDAwMDAwMDAwMDJlNDk0NTQzMjAzNjMxMzkzNjM2MmQzMjJlMzEyMDQ0NjU2NjYxNzU2Yzc0MjA1MjQ3NDIyMDYzNmY2YzZmNzU3MjIwNzM3MDYxNjM2NTIwMmQyMDczNTI0NzQyMDAwMDAwMDAwMDAwMDAwMDAwMDAwMDJlNDk0NTQzMjAzNjMxMzkzNjM2MmQzMjJlMzEyMDQ0NjU2NjYxNzU2Yzc0MjA1MjQ3NDIyMDYzNmY2YzZmNzU3MjIwNzM3MDYxNjM2NTIwMmQyMDczNTI0NzQyMDAwMDAwMDAwMDAwMDAwMDAwMDAwMDAwMDAwMDAwMDAwMDAwMDAwMDAwMDA2NDY1NzM2MzAwMDAwMDAwMDAwMDAwMmM1MjY1NjY2NTcyNjU2ZTYzNjUyMDU2Njk2NTc3Njk2ZTY3MjA0MzZmNmU2NDY5NzQ2OTZmNmUyMDY5NmUyMDQ5NDU0MzM2MzEzOTM2MzYyZDMyMmUzMTAwMDAwMDAwMDAwMDAwMDAwMDAwMDAyYzUyNjU2NjY1NzI2NTZlNjM2NTIwNTY2OTY1Nzc2OTZlNjcyMDQzNmY2ZTY0Njk3NDY5NmY2ZTIwNjk2ZTIwNDk0NTQzMzYzMTM5MzYzNjJkMzIyZTMxMDAwMDAwMDAwMDAwMDAwMDAwMDAwMDAwMDAwMDAwMDAwMDAwMDAwMDAwMDAwMDAwMDAwMDc2Njk2NTc3MDAwMDAwMDAwMDEzYTRmZTAwMTQ1ZjJlMDAxMGNmMTQwMDAzZWRjYzAwMDQxMzBiMDAwMzVjOWUwMDAwMDAwMTU4NTk1YTIwMDAwMDAwMDAwMDRjMDk1NjAwNTAwMDAwMDA1NzFmZTc2ZDY1NjE3MzAwMDAwMDAwMDAwMDAwMDEwMDAwMDAwMDAwMDAwMDAwMDAwMDAwMDAwMDAwMDAwMDAwMDAwMjhmMDAwMDAwMDI3MzY5NjcyMDAwMDAwMDAwNDM1MjU0MjA2Mzc1NzI3NjAwMDAwMDAwMDAwMDA0MDAwMDAwMDAwNTAwMGEwMDBmMDAxNDAwMTkwMDFlMDAyMzAwMjgwMDJkMDAzMjAwMzcwMDNiMDA0MDAwNDUwMDRhMDA0ZjAwNTQwMDU5MDA1ZTAwNjMwMDY4MDA2ZDAwNzIwMDc3MDA3YzAwODEwMDg2MDA4YjAwOTAwMDk1MDA5YTAwOWYwMGE0MDBhOTAwYWUwMGIyMDBiNzAwYmMwMGMxMDBjNjAwY2IwMGQwMDBkNTAwZGIwMGUwMDBlNTAwZWIwMGYwMDBmNjAwZmIwMTAxMDEwNzAxMGQwMTEzMDExOTAxMWYwMTI1MDEyYjAxMzIwMTM4MDEzZTAxNDUwMTRjMDE1MjAxNTkwMTYwMDE2NzAxNmUwMTc1MDE3YzAxODMwMThiMDE5MjAxOWEwMWExMDFhOTAxYjEwMWI5MDFjMTAxYzkwMWQxMDFkOTAxZTEwMWU5MDFmMjAxZmEwMjAzMDIwYzAyMTQwMjFkMDIyNjAyMmYwMjM4MDI0MTAyNGIwMjU0MDI1ZDAyNjcwMjcxMDI3YTAyODQwMjhlMDI5ODAyYTIwMmFjMDJiNjAyYzEwMmNiMDJkNTAyZTAwMmViMDJmNTAzMDAwMzBiMDMxNjAzMjEwMzJkMDMzODAzNDMwMzRmMDM1YTAzNjYwMzcyMDM3ZTAzOGEwMzk2MDNhMjAzYWUwM2JhMDNjNzAzZDMwM2UwMDNlYzAzZjkwNDA2MDQxMzA0MjAwNDJkMDQzYjA0NDgwNDU1MDQ2MzA0NzEwNDdlMDQ4YzA0OWEwNGE4MDRiNjA0YzQwNGQzMDRlMTA0ZjAwNGZlMDUwZDA1MWMwNTJiMDUzYTA1NDkwNTU4MDU2NzA1NzcwNTg2MDU5NjA1YTYwNWI1MDVjNTA1ZDUwNWU1MDVmNjA2MDYwNjE2MDYyNzA2MzcwNjQ4MDY1OTA2NmEwNjdiMDY4YzA2OWQwNmFmMDZjMDA2ZDEwNmUzMDZmNTA3MDcwNzE5MDcyYjA3M2QwNzRmMDc2MTA3NzQwNzg2MDc5OTA3YWMwN2JmMDdkMjA3ZTUwN2Y4MDgwYjA4MWYwODMyMDg0NjA4NWEwODZlMDg4MjA4OTYwOGFhMDhiZTA4ZDIwOGU3MDhmYjA5MTAwOTI1MDkzYTA5NGYwOTY0MDk3OTA5OGYwOWE0MDliYTA5Y2YwOWU1MDlmYjBhMTEwYTI3MGEzZDBhNTQwYTZhMGE4MTBhOTgwYWFlMGFjNTBhZGMwYWYzMGIwYjBiMjIwYjM5MGI1MTBiNjkwYjgwMGI5ODBiYjAwYmM4MGJlMTBiZjkwYzEyMGMyYTBjNDMwYzVjMGM3NTBjOGUwY2E3MGNjMDBjZDkwY2YzMGQwZDBkMjYwZDQwMGQ1YTBkNzQwZDhlMGRhOTBkYzMwZGRlMGRmODBlMTMwZTJlMGU0OTBlNjQwZTdmMGU5YjBlYjYwZWQyMGVlZTBmMDkwZjI1MGY0MTBmNWUwZjdhMGY5NjBmYjMwZmNmMGZlYzEwMDkxMDI2MTA0MzEwNjExMDdlMTA5YjEwYjkxMGQ3MTBmNTExMTMxMTMxMTE0ZjExNmQxMThjMTFhYTExYzkxMWU4MTIwNzEyMjYxMjQ1MTI2NDEyODQxMmEzMTJjMzEyZTMxMzAzMTMyMzEzNDMxMzYzMTM4MzEzYTQxM2M1MTNlNTE0MDYxNDI3MTQ0OTE0NmExNDhiMTRhZDE0Y2UxNGYwMTUxMjE1MzQxNTU2MTU3ODE1OWIxNWJkMTVlMDE2MDMxNjI2MTY0OTE2NmMxNjhmMTZiMjE2ZDYxNmZhMTcxZDE3NDExNzY1MTc4OTE3YWUxN2QyMTdmNzE4MWIxODQwMTg2NTE4OGExOGFmMThkNTE4ZmExOTIwMTk0NTE5NmIxOTkxMTliNzE5ZGQxYTA0MWEyYTFhNTExYTc3MWE5ZTFhYzUxYWVjMWIxNDFiM2IxYjYzMWI4YTFiYjIxYmRhMWMwMjFjMmExYzUyMWM3YjFjYTMxY2NjMWNmNTFkMWUxZDQ3MWQ3MDFkOTkxZGMzMWRlYzFlMTYxZTQwMWU2YTFlOTQxZWJlMWVlOTFmMTMxZjNlMWY2OTFmOTQxZmJmMWZlYTIwMTUyMDQxMjA2YzIwOTgyMGM0MjBmMDIxMWMyMTQ4MjE3NTIxYTEyMWNlMjFmYjIyMjcyMjU1MjI4MjIyYWYyMmRkMjMwYTIzMzgyMzY2MjM5NDIzYzIyM2YwMjQxZjI0NGQyNDdjMjRhYjI0ZGEyNTA5MjUzODI1NjgyNTk3MjVjNzI1ZjcyNjI3MjY1NzI2ODcyNmI3MjZlODI3MTgyNzQ5Mjc3YTI3YWIyN2RjMjgwZDI4M2YyODcxMjhhMjI4ZDQyOTA2MjkzODI5NmIyOTlkMjlkMDJhMDIyYTM1MmE2ODJhOWIyYWNmMmIwMjJiMzYyYjY5MmI5ZDJiZDEyYzA1MmMzOTJjNmUyY2EyMmNkNzJkMGMyZDQxMmQ3NjJkYWIyZGUxMmUxNjJlNGMyZTgyMmViNzJlZWUyZjI0MmY1YTJmOTEyZmM3MmZmZTMwMzUzMDZjMzBhNDMwZGIzMTEyMzE0YTMxODIzMWJhMzFmMjMyMmEzMjYzMzI5YjMyZDQzMzBkMzM0NjMzN2YzM2I4MzNmMTM0MmIzNDY1MzQ5ZTM0ZDgzNTEzMzU0ZDM1ODczNWMyMzVmZDM2MzczNjcyMzZhZTM2ZTkzNzI0Mzc2MDM3OWMzN2Q3MzgxNDM4NTAzODhjMzhjODM5MDUzOTQyMzk3ZjM5YmMzOWY5M2EzNjNhNzQzYWIyM2FlZjNiMmQzYjZiM2JhYTNiZTgzYzI3M2M2NTNjYTQzY2UzM2QyMjNkNjEzZGExM2RlMDNlMjAzZTYwM2VhMDNlZTAzZjIxM2Y2MTNmYTIzZmUyNDAyMzQwNjQ0MGE2NDBlNzQxMjk0MTZhNDFhYzQxZWU0MjMwNDI3MjQyYjU0MmY3NDMzYTQzN2Q0M2MwNDQwMzQ0NDc0NDhhNDRjZTQ1MTI0NTU1NDU5YTQ1ZGU0NjIyNDY2NzQ2YWI0NmYwNDczNTQ3N2I0N2MwNDgwNTQ4NGI0ODkxNDhkNzQ5MWQ0OTYzNDlhOTQ5ZjA0YTM3NGE3ZDRhYzQ0YjBjNGI1MzRiOWE0YmUyNGMyYTRjNzI0Y2JhNGQwMjRkNGE0ZDkzNGRkYzRlMjU0ZTZlNGViNzRmMDA0ZjQ5NGY5MzRmZGQ1MDI3NTA3MTUwYmI1MTA2NTE1MDUxOWI1MWU2NTIzMTUyN2M1MmM3NTMxMzUzNWY1M2FhNTNmNjU0NDI1NDhmNTRkYjU1Mjg1NTc1NTVjMjU2MGY1NjVjNTZhOTU2Zjc1NzQ0NTc5MjU3ZTA1ODJmNTg3ZDU4Y2I1OTFhNTk2OTU5Yjg1YTA3NWE1NjVhYTY1YWY1NWI0NTViOTU1YmU1NWMzNTVjODY1Y2Q2NWQyNzVkNzg1ZGM5NWUxYTVlNmM1ZWJkNWYwZjVmNjE1ZmIzNjAwNTYwNTc2MGFhNjBmYzYxNGY2MWEyNjFmNTYyNDk2MjljNjJmMDYzNDM2Mzk3NjNlYjY0NDA2NDk0NjRlOTY1M2Q2NTkyNjVlNzY2M2Q2NjkyNjZlODY3M2Q2NzkzNjdlOTY4M2Y2ODk2NjhlYzY5NDM2OTlhNjlmMTZhNDg2YTlmNmFmNzZiNGY2YmE3NmJmZjZjNTc2Y2FmNmQwODZkNjA2ZGI5NmUxMjZlNmI2ZWM0NmYxZTZmNzg2ZmQxNzAyYjcwODY3MGUwNzEzYTcxOTU3MWYwNzI0YjcyYTY3MzAxNzM1ZDczYjg3NDE0NzQ3MDc0Y2M3NTI4NzU4NTc1ZTE3NjNlNzY5Yjc2Zjg3NzU2NzdiMzc4MTE3ODZlNzhjYzc5MmE3OTg5NzllNzdhNDY3YWE1N2IwNDdiNjM3YmMyN2MyMTdjODE3Y2UxN2Q0MTdkYTE3ZTAxN2U2MjdlYzI3ZjIzN2Y4NDdmZTU4MDQ3ODBhODgxMGE4MTZiODFjZDgyMzA4MjkyODJmNDgzNTc4M2JhODQxZDg0ODA4NGUzODU0Nzg1YWI4NjBlODY3Mjg2ZDc4NzNiODc5Zjg4MDQ4ODY5ODhjZTg5MzM4OTk5ODlmZThhNjQ4YWNhOGIzMDhiOTY4YmZjOGM2MzhjY2E4ZDMxOGQ5ODhkZmY4ZTY2OGVjZThmMzY4ZjllOTAwNjkwNmU5MGQ2OTEzZjkxYTg5MjExOTI3YTkyZTM5MzRkOTNiNjk0MjA5NDhhOTRmNDk1NWY5NWM5OTYzNDk2OWY5NzBhOTc3NTk3ZTA5ODRjOThiODk5MjQ5OTkwOTlmYzlhNjg5YWQ1OWI0MjliYWY5YzFjOWM4OTljZjc5ZDY0OWRkMjllNDA5ZWFlOWYxZDlmOGI5ZmZhYTA2OWEwZDhhMTQ3YTFiNmEyMjZhMjk2YTMwNmEzNzZhM2U2YTQ1NmE0YzdhNTM4YTVhOWE2MWFhNjhiYTZmZGE3NmVhN2UwYTg1MmE4YzRhOTM3YTlhOWFhMWNhYThmYWIwMmFiNzVhYmU5YWM1Y2FjZDBhZDQ0YWRiOGFlMmRhZWExYWYxNmFmOGJiMDAwYjA3NWIwZWFiMTYwYjFkNmIyNGJiMmMyYjMzOGIzYWViNDI1YjQ5Y2I1MTNiNThhYjYwMWI2NzliNmYwYjc2OGI3ZTBiODU5YjhkMWI5NGFiOWMyYmEzYmJhYjViYjJlYmJhN2JjMjFiYzliYmQxNWJkOGZiZTBhYmU4NGJlZmZiZjdhYmZmNWMwNzBjMGVjYzE2N2MxZTNjMjVmYzJkYmMzNThjM2Q0YzQ1MWM0Y2VjNTRiYzVjOGM2NDZjNmMzYzc0MWM3YmZjODNkYzhiY2M5M2FjOWI5Y2EzOGNhYjdjYjM2Y2JiNmNjMzVjY2I1Y2QzNWNkYjVjZTM2Y2ViNmNmMzdjZmI4ZDAzOWQwYmFkMTNjZDFiZWQyM2ZkMmMxZDM0NGQzYzZkNDQ5ZDRjYmQ1NGVkNWQxZDY1NWQ2ZDhkNzVjZDdlMGQ4NjRkOGU4ZDk2Y2Q5ZjFkYTc2ZGFmYmRiODBkYzA1ZGM4YWRkMTBkZDk2ZGUxY2RlYTJkZjI5ZGZhZmUwMzZlMGJkZTE0NGUxY2NlMjUzZTJkYmUzNjNlM2ViZTQ3M2U0ZmNlNTg0ZTYwZGU2OTZlNzFmZTdhOWU4MzJlOGJjZTk0NmU5ZDBlYTViZWFlNWViNzBlYmZiZWM4NmVkMTFlZDljZWUyOGVlYjRlZjQwZWZjY2YwNThmMGU1ZjE3MmYxZmZmMjhjZjMxOWYzYTdmNDM0ZjRjMmY1NTBmNWRlZjY2ZGY2ZmJmNzhhZjgxOWY4YThmOTM4ZjljN2ZhNTdmYWU3ZmI3N2ZjMDdmYzk4ZmQyOWZkYmFmZTRiZmVkY2ZmNmRmZmZm";

mockRequire("@adobe/asset-compute-image-processing", {
    imgProcessingEngine: {
        imageProcess: async function(infile, outfile, instructions) {
            console.log('mocked image post processing', outfile, infile);
<<<<<<< HEAD
            if (instructions.shouldFail) {
                throw new Error('conversion using image processing lib (imagemagick) failed: Error!, code: 7, signal: null');
            }
            else if (instructions.fmt === 'jpg') {
=======
            if (instructions.fmt === 'jpg') {
>>>>>>> b542f34f
                await fs.copyFile('test/files/generatedFileSmall.jpg',outfile);
            } else if (instructions.fmt === 'png') {
                await fs.copyFile('test/files/generatedFileSmall.png',outfile);
            } else if (instructions.fmt === 'tiff') {
                await fs.copyFile('test/files/generatedFileSmall.tiff',outfile);
            } else {
<<<<<<< HEAD
                throw new Error('unknown error');
=======
                throw new Error('conversion using image processing lib (imagemagick) failed: Error!, code: 7, signal: null');
>>>>>>> b542f34f
            }
        }
    }
});
mockRequire.reRequire('../lib/worker'); // '@adobe/asset-compute-image-processing' is a dependency of lib/worker.js so it must be reloaded
const { worker, batchWorker } = mockRequire.reRequire('../lib/api');

describe("imagePostProcess", () => {
    beforeEach(function () {
        process.env.ASSET_COMPUTE_SDK_DISABLE_CGROUP_METRICS = true;
        process.env.DISABLE_ACTION_TIMEOUT_METRIC = true;
        process.env.DISABLE_IO_EVENTS_ON_TIMEOUT = true;
        process.env.OPENWHISK_NEWRELIC_DISABLE_ALL_INSTRUMENTATION = true;
        process.env.__OW_DEADLINE = Date.now() + this.timeout();
        testUtil.beforeEach();

        mockFs.restore();
        process.env.WORKER_BASE_DIRECTORY = 'build/work';
    });

    afterEach(() => {
        testUtil.afterEach();
        delete process.env.WORKER_BASE_DIRECTORY;
        // mockRequire.stop('@adobe/asset-compute-image-processing');
    });

    after(() => {
        mockRequire.stop('@adobe/asset-compute-image-processing');
    });

    it('should convert PNG to JPG - end to end test', async () => {
        const receivedMetrics = MetricsTestHelper.mockNewRelic();
        const events = testUtil.mockIOEvents();
        const uploadedRenditions = testUtil.mockPutFiles('https://example.com');

        // will use default image processing engine
        async function workerFn(source, rendition) {
            await fs.copyFile(source.path, rendition.path);
            rendition.postProcess = true;
        }

        const base64PngFile = Buffer.from(fs.readFileSync(PNG_FILE)).toString('base64');
        const main = worker(workerFn);
        const params = {
            source: `data:image/png;base64,${base64PngFile}`,
            renditions: [{
                fmt: "jpg",
                target: "https://example.com/MyRendition.jpeg"
            }],
            requestId: "test-request-id",
            auth: testUtil.PARAMS_AUTH,
            newRelicEventsURL: MetricsTestHelper.MOCK_URL,
            newRelicApiKey: MetricsTestHelper.MOCK_API_KEY
        };
        const result = await main(params);

        // validate errors
        assert.ok(result.renditionErrors === undefined);

        assert.equal(events.length, 1);
        assert.equal(events[0].type, "rendition_created");
        assert.equal(events[0].rendition.fmt, "jpg");
        assert.equal(events[0].metadata["tiff:imageWidth"], 10);
        assert.equal(events[0].metadata["tiff:imageHeight"], 6);
        assert.equal(events[0].metadata["dc:format"], "image/jpeg");
        
        const uploadedFileBase64 = Buffer.from(uploadedRenditions["/MyRendition.jpeg"]).toString('base64');
        
        assert.ok(BASE64_RENDITION_JPG  === uploadedFileBase64);

        // check metrics
        await MetricsTestHelper.metricsDone();
        assert.equal(receivedMetrics[0].eventType, "rendition");
        assert.equal(receivedMetrics[0].callbackProcessingDuration + receivedMetrics[0].postProcessingDuration, receivedMetrics[0].processingDuration);
        assert.equal(receivedMetrics[1].eventType, "activation");
        assert.equal(receivedMetrics[1].callbackProcessingDuration + receivedMetrics[1].postProcessingDuration, receivedMetrics[1].processingDuration);
    });


    it('should download source, invoke worker in batch callback and upload rendition - same rendition', async () => {
        const receivedMetrics = MetricsTestHelper.mockNewRelic();
        const events = testUtil.mockIOEvents();
        const uploadedRenditions = testUtil.mockPutFiles('https://example.com');

        async function batchWorkerFn(source, renditions, outDirectory) {
            assert.equal(typeof source, "object");
            assert.equal(typeof source.path, "string");
            assert.ok(fs.existsSync(source.path));

            assert.ok(Array.isArray(renditions));
            assert.equal(renditions.length, 3);
            const rendition = renditions[0];
            assert.equal(typeof rendition.path, "string");
            assert.equal(typeof rendition.name, "string");
            assert.equal(typeof outDirectory, "string");
            assert.ok(fs.existsSync(outDirectory));
            assert.ok(fs.statSync(outDirectory).isDirectory());
            assert.ok(!fs.existsSync(rendition.path));

            for (const rendition of renditions) {
                await fs.copyFile(source.path, rendition.path);
                rendition.postProcess = true;
            }
            return Promise.resolve();
        }

        const base64PngFile = Buffer.from(fs.readFileSync(PNG_FILE)).toString('base64');
        const main = batchWorker(batchWorkerFn);
        const params = {
            source: `data:image/png;base64,${base64PngFile}`,
            renditions: [{
                fmt: "jpg",
                target: "https://example.com/MyRendition1.jpeg"
            },{
                fmt: "jpg",
                target: "https://example.com/MyRendition2.jpeg"
            },{
                fmt: "jpg",
                target: "https://example.com/MyRendition3.jpeg"
            },],
            requestId: "test-request-id",
            auth: testUtil.PARAMS_AUTH,
            newRelicEventsURL: MetricsTestHelper.MOCK_URL,
            newRelicApiKey: MetricsTestHelper.MOCK_API_KEY
        };

        const result = await main(params);

        // validate errors
        assert.ok(result.renditionErrors === undefined);

        assert.equal(events.length, 3);
        assert.equal(events[0].type, "rendition_created");
        assert.equal(events[0].rendition.fmt, "jpg");
        assert.equal(events[1].type, "rendition_created");
        assert.equal(events[1].rendition.fmt, "jpg");
        assert.equal(events[2].type, "rendition_created");
        assert.equal(events[2].rendition.fmt, "jpg");

        const uploadedFileBase64_1 = Buffer.from(uploadedRenditions["/MyRendition1.jpeg"]).toString('base64');
        const uploadedFileBase64_2 = Buffer.from(uploadedRenditions["/MyRendition2.jpeg"]).toString('base64');
        const uploadedFileBase64_3 = Buffer.from(uploadedRenditions["/MyRendition3.jpeg"]).toString('base64');

        assert.ok(BASE64_RENDITION_JPG  === uploadedFileBase64_1);
        assert.ok(BASE64_RENDITION_JPG  === uploadedFileBase64_2);
        assert.ok(BASE64_RENDITION_JPG  === uploadedFileBase64_3);

        // check metrics
        await MetricsTestHelper.metricsDone();
        assert.equal(receivedMetrics[0].eventType, "rendition");
        assert.equal(receivedMetrics[0].callbackProcessingDuration + receivedMetrics[0].postProcessingDuration, receivedMetrics[0].processingDuration);
        assert.equal(receivedMetrics[3].eventType, "activation");
        assert.equal(receivedMetrics[3].callbackProcessingDuration, receivedMetrics[0].callbackProcessingDuration, receivedMetrics[1].callbackProcessingDuration, receivedMetrics[2].callbackProcessingDuration);
        assert.equal(receivedMetrics[3].callbackProcessingDuration + receivedMetrics[3].postProcessingDuration, receivedMetrics[3].processingDuration);
        // Fix when refactor timers: in batch worker, every rendition's currentPostProcessing duration equal to the last rendition's currentPostProcessing duration
        // fix is to set `this.timers.currentPostProcessing` = `this.timers.postProcessing` after for each rendition loop. 
        // This is not possible currently because `this.timers.postProcessing` is not a Timer, but a duration
        assert.equal(receivedMetrics[0].postProcessingDuration, receivedMetrics[1].postProcessingDuration, receivedMetrics[2].postProcessingDuration);
    });
    it('should download source, invoke worker in batch callback and upload rendition - different rendition', async () => {
        MetricsTestHelper.mockNewRelic();
        const events = testUtil.mockIOEvents();
        const uploadedRenditions = testUtil.mockPutFiles('https://example.com');

        async function batchWorkerFn(source, renditions, outDirectory) {
            assert.equal(typeof source, "object");
            assert.ok(Array.isArray(renditions));
            assert.equal(typeof outDirectory, "string");
            
            for (const rendition of renditions) {
                await fs.copyFile(source.path, rendition.path);
                rendition.postProcess = true;
            }
            return Promise.resolve();
        }

        const base64PngFile = Buffer.from(fs.readFileSync(PNG_FILE)).toString('base64');
        const main = batchWorker(batchWorkerFn);
        const params = {
            source: `data:image/png;base64,${base64PngFile}`,
            renditions: [{
                fmt: "png",
                target: "https://example.com/MyRendition1.png"
            },{
                fmt: "jpg",
                target: "https://example.com/MyRendition2.jpeg"
            },{
                fmt: "tiff",
                target: "https://example.com/MyRendition3.tiff"
            },],
            requestId: "test-request-id",
            auth: testUtil.PARAMS_AUTH,
            newRelicEventsURL: MetricsTestHelper.MOCK_URL,
            newRelicApiKey: MetricsTestHelper.MOCK_API_KEY
        };
        process.env.ASSET_COMPUTE_NO_METADATA_IN_IMG = true;
        const result = await main(params);

        // validate errors
        assert.ok(result.renditionErrors === undefined);

        assert.equal(events.length, 3);
        assert.equal(events[0].type, "rendition_created");
        assert.equal(events[0].rendition.fmt, "png");
        assert.equal(events[1].type, "rendition_created");
        assert.equal(events[1].rendition.fmt, "jpg");
        assert.equal(events[2].type, "rendition_created");
        assert.equal(events[2].rendition.fmt, "tiff");

        const uploadedFileBase64_png = Buffer.from(uploadedRenditions["/MyRendition1.png"]).toString('base64');
        const uploadedFileBase64_jpg = Buffer.from(uploadedRenditions["/MyRendition2.jpeg"]).toString('base64');
        const uploadedFileBase64_tiff = Buffer.from(uploadedRenditions["/MyRendition3.tiff"]).toString('base64');
        assert.ok(BASE64_RENDITION_JPG  === uploadedFileBase64_jpg);
        assert.ok(BASE64_RENDITION_PNG  === uploadedFileBase64_png);        
        assert.ok(BASE64_RENDITION_TIFF  === uploadedFileBase64_tiff);
    });

<<<<<<< HEAD
    it('rendition should fail during post processing', async () => {
        const receivedMetrics = MetricsTestHelper.mockNewRelic();
        const events = testUtil.mockIOEvents();

        // will use default image processing engine
        async function workerFn(source, rendition) {
            await fs.copyFile(source.path, rendition.path);
            rendition.postProcess = true;
        }

        const base64PngFile = Buffer.from(fs.readFileSync(PNG_FILE)).toString('base64');
        const main = worker(workerFn);
        const params = {
            source: `data:image/png;base64,${base64PngFile}`,
            renditions: [{
                fmt: "jpg",
                target: "https://example.com/MyRendition.jpeg",
                shouldFail: true
            }],
            requestId: "test-request-id",
            auth: testUtil.PARAMS_AUTH,
            newRelicEventsURL: MetricsTestHelper.MOCK_URL,
            newRelicApiKey: MetricsTestHelper.MOCK_API_KEY
        };
        const result = await main(params);

        // validate errors
        assert.ok(result.renditionErrors);
        assert.ok(result.renditionErrors[0].message.includes('conversion using image processing lib (imagemagick) failed'));

        assert.equal(events.length, 1);
        assert.equal(events[0].type, "rendition_failed");
        assert.equal(events[0].rendition.fmt, "jpg");

        // check metrics
        await MetricsTestHelper.metricsDone();
        assert.equal(receivedMetrics[0].eventType, "error");
        assert.equal(receivedMetrics[1].eventType, "activation");
        assert.ok(receivedMetrics[0].callbackProcessingDuration > 0, receivedMetrics[0].postProcessingDuration > 0, receivedMetrics[0].processingDuration > 0);
        assert.ok(receivedMetrics[1].callbackProcessingDuration > 0, receivedMetrics[1].postProcessingDuration > 0, receivedMetrics[1].processingDuration > 0);
    });

=======
>>>>>>> b542f34f
});<|MERGE_RESOLUTION|>--- conflicted
+++ resolved
@@ -33,25 +33,17 @@
     imgProcessingEngine: {
         imageProcess: async function(infile, outfile, instructions) {
             console.log('mocked image post processing', outfile, infile);
-<<<<<<< HEAD
             if (instructions.shouldFail) {
                 throw new Error('conversion using image processing lib (imagemagick) failed: Error!, code: 7, signal: null');
             }
             else if (instructions.fmt === 'jpg') {
-=======
-            if (instructions.fmt === 'jpg') {
->>>>>>> b542f34f
                 await fs.copyFile('test/files/generatedFileSmall.jpg',outfile);
             } else if (instructions.fmt === 'png') {
                 await fs.copyFile('test/files/generatedFileSmall.png',outfile);
             } else if (instructions.fmt === 'tiff') {
                 await fs.copyFile('test/files/generatedFileSmall.tiff',outfile);
             } else {
-<<<<<<< HEAD
                 throw new Error('unknown error');
-=======
-                throw new Error('conversion using image processing lib (imagemagick) failed: Error!, code: 7, signal: null');
->>>>>>> b542f34f
             }
         }
     }
@@ -269,7 +261,6 @@
         assert.ok(BASE64_RENDITION_TIFF  === uploadedFileBase64_tiff);
     });
 
-<<<<<<< HEAD
     it('rendition should fail during post processing', async () => {
         const receivedMetrics = MetricsTestHelper.mockNewRelic();
         const events = testUtil.mockIOEvents();
@@ -311,7 +302,4 @@
         assert.ok(receivedMetrics[0].callbackProcessingDuration > 0, receivedMetrics[0].postProcessingDuration > 0, receivedMetrics[0].processingDuration > 0);
         assert.ok(receivedMetrics[1].callbackProcessingDuration > 0, receivedMetrics[1].postProcessingDuration > 0, receivedMetrics[1].processingDuration > 0);
     });
-
-=======
->>>>>>> b542f34f
 });