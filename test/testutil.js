--- conflicted
+++ resolved
@@ -82,12 +82,6 @@
         .put(/.*/)
         .optionally()
         .reply(200, (path, requestBody) => {
-<<<<<<< HEAD
-            // console.log('########################');
-            // console.log(Buffer.from(requestBody).toString('base64'));
-            // console.log('########################');
-=======
->>>>>>> 84eb1f84
             files[path] = requestBody;
         })
         .persist();
