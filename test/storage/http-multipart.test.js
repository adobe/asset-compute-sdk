--- conflicted
+++ resolved
@@ -26,102 +26,6 @@
 const removeFiles = util.promisify(rimraf);
 
 describe('http.js (multipart)', function() {
-<<<<<<< HEAD
-  describe('http multipart upload', function() {
-    beforeEach(async function() {
-      mockFs();
-    })
-
-    afterEach(async function() {
-      nock.cleanAll();
-      mockFs.restore();
-      delete process.env.ASSET_COMPUTE_DISABLE_RETRIES;
-      try {
-        await removeFiles("rendition*");
-      } catch (err) {
-        // Don't allow error to break tests.  We are just trying to do cleanup.
-        console.log('error removing files ' + err);
-      }
-    })
-
-    function _buildMultipartData(minPartSize=0, maxPartSize=-1, urlCount=5, addFiles=true) {
-      const renditionName = `rendition`;
-      const path = "/jpg/rendition.jpg";
-      if (addFiles) {
-        mockFs({ "/jpg": {
-          "rendition.jpg": "hello multipart uploading world!\n"
-        } });
-      }
-      const urls = [];
-      for (let u = 0; u < urlCount; u++) {
-        urls.push(`http://unittest/${renditionName}_${u+1}`);
-      }
-      return {
-        name: `${renditionName}.jpg`,
-        path: path,
-        target: {
-          minPartSize,
-          maxPartSize,
-          urls
-        },
-        id: () => {return 12345},
-        size: () => { return 230},
-				inline: () => false,
-				mimeType: () => "image/jpeg"
-      };
-
-    }
-
-    it('single upload', async () => {
-      const rendition = _buildMultipartData(0, 33, 1);
-      nock('http://unittest')
-      .matchHeader('content-length', 33)
-      .matchHeader('content-type', 'image/jpeg')
-      .put('/rendition_1', 'hello multipart uploading world!\n')
-      .reply(201)
-
-      try {
-        await http.upload(rendition);
-      } catch (err) {
-          console.log(err);
-          assert(false);
-      }
-      assert(nock.isDone());
-    });
-
-    it('should fail on first attempt then succeed', async () => {
-      const rendition  = _buildMultipartData(0, 33, 1);
-      nock('http://unittest')
-      .matchHeader('content-length', 33)
-      .matchHeader('content-type', 'image/jpeg')
-      .put('/rendition_1', 'hello multipart uploading world!\n')
-      .replyWithError(503)
-      nock('http://unittest')
-      .matchHeader('content-length', 33)
-      .matchHeader('content-type', 'image/jpeg')
-      .put('/rendition_1', 'hello multipart uploading world!\n')
-      .reply(201)
-
-      try {
-        await http.upload(rendition);
-      } catch (err) {
-          console.log(err);
-          assert(false);
-      }
-      assert(nock.isDone());
-    });
-
-    it('single upload_no_target', async () => {
-      const rendition = _buildMultipartData(0, 10, 1);
-      delete rendition.target;
-      try {
-        await http.upload(rendition);
-      } catch (err) {
-          console.log(err);
-          assert(false);
-      }
-    });
-=======
     describe('http multipart upload', function() {
         beforeEach(async function() {
             mockFs();
@@ -160,7 +64,9 @@
                     urls
                 },
                 id: () => {return 12345;},
-                size: () => { return 230;}
+                size: () => { return 230;},
+				inline: () => false,
+				mimeType: () => "image/jpeg"
             };
 
         }
@@ -325,7 +231,6 @@
             await http.upload(rendition);
             assert(nock.isDone());
         });
->>>>>>> 9ddcc5c3
 
     });
 });